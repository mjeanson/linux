--- conflicted
+++ resolved
@@ -666,15 +666,6 @@
 	if (flush) {
 		flush_cache_page(vma, addr, pte_pfn(orig_pte));
 		ptep_clear_flush(vma, addr, ptep);
-<<<<<<< HEAD
-		set_pte_at_notify(mm, addr, ptep, entry);
-		update_mmu_cache(vma, addr, ptep);
-	} else {
-		/* No need to invalidate - it was non-present before */
-		set_pte_at(mm, addr, ptep, entry);
-		update_mmu_cache(vma, addr, ptep);
-=======
->>>>>>> 0c383648
 	}
 	set_pte_at(mm, addr, ptep, entry);
 	update_mmu_cache(vma, addr, ptep);
@@ -742,13 +733,6 @@
 		if (is_device_private_page(newpage) ||
 		    is_device_coherent_page(newpage)) {
 			if (mapping) {
-<<<<<<< HEAD
-				struct folio *folio;
-
-				folio = page_folio(page);
-
-=======
->>>>>>> 0c383648
 				/*
 				 * For now only support anonymous memory migrating to
 				 * device private or coherent memory.
