--- conflicted
+++ resolved
@@ -512,12 +512,6 @@
 	struct ib_sge *sge;
 	unsigned int count;
 
-<<<<<<< HEAD
-	dprintk("RPC:       %s: unmapping %u sges for sc=%p\n",
-		__func__, sc->sc_unmap_count, sc);
-
-=======
->>>>>>> 661e50bc
 	/* The first two SGEs contain the transport header and
 	 * the inline buffer. These are always left mapped so
 	 * they can be cheaply re-used.
@@ -1261,12 +1255,7 @@
  * being marshaled.
  */
 out_badheader:
-<<<<<<< HEAD
-	dprintk("RPC: %5u %s: invalid rpcrdma reply (type %u)\n",
-		rqst->rq_task->tk_pid, __func__, be32_to_cpu(rep->rr_proc));
-=======
 	trace_xprtrdma_reply_hdr(rep);
->>>>>>> 661e50bc
 	r_xprt->rx_stats.bad_reply_count++;
 	status = -EIO;
 	goto out;
@@ -1308,18 +1297,12 @@
 	struct rpcrdma_rep *rep =
 			container_of(work, struct rpcrdma_rep, rr_work);
 	struct rpcrdma_req *req = rpcr_to_rdmar(rep->rr_rqst);
-<<<<<<< HEAD
-
-	rpcrdma_mark_remote_invalidation(&req->rl_registered, rep);
-	rpcrdma_release_rqst(rep->rr_rxprt, req);
-=======
 	struct rpcrdma_xprt *r_xprt = rep->rr_rxprt;
 
 	trace_xprtrdma_defer_cmp(rep);
 	if (rep->rr_wc_flags & IB_WC_WITH_INVALIDATE)
 		r_xprt->rx_ia.ri_ops->ro_reminv(rep, &req->rl_registered);
 	rpcrdma_release_rqst(r_xprt, req);
->>>>>>> 661e50bc
 	rpcrdma_complete_rqst(rep);
 }
 
@@ -1337,11 +1320,6 @@
 	struct rpc_rqst *rqst;
 	u32 credits;
 	__be32 *p;
-<<<<<<< HEAD
-
-	dprintk("RPC:       %s: incoming rep %p\n", __func__, rep);
-=======
->>>>>>> 661e50bc
 
 	if (rep->rr_hdrbuf.head[0].iov_len == 0)
 		goto out_badstatus;
@@ -1357,17 +1335,10 @@
 	rep->rr_vers = *p++;
 	credits = be32_to_cpu(*p++);
 	rep->rr_proc = *p++;
-<<<<<<< HEAD
 
 	if (rep->rr_vers != rpcrdma_version)
 		goto out_badversion;
 
-=======
-
-	if (rep->rr_vers != rpcrdma_version)
-		goto out_badversion;
-
->>>>>>> 661e50bc
 	if (rpcrdma_is_bcall(r_xprt, rep))
 		return;
 
@@ -1387,26 +1358,14 @@
 	buf->rb_credits = credits;
 
 	spin_unlock(&xprt->recv_lock);
-<<<<<<< HEAD
 
 	req = rpcr_to_rdmar(rqst);
 	req->rl_reply = rep;
 	rep->rr_rqst = rqst;
 	clear_bit(RPCRDMA_REQ_F_PENDING, &req->rl_flags);
 
-	dprintk("RPC:       %s: reply %p completes request %p (xid 0x%08x)\n",
-		__func__, rep, req, be32_to_cpu(rep->rr_xid));
-
-=======
-
-	req = rpcr_to_rdmar(rqst);
-	req->rl_reply = rep;
-	rep->rr_rqst = rqst;
-	clear_bit(RPCRDMA_REQ_F_PENDING, &req->rl_flags);
-
 	trace_xprtrdma_reply(rqst->rq_task, rep, req, credits);
 
->>>>>>> 661e50bc
 	queue_work_on(req->rl_cpu, rpcrdma_receive_wq, &rep->rr_work);
 	return;
 
@@ -1419,12 +1378,7 @@
 	return;
 
 out_badversion:
-<<<<<<< HEAD
-	dprintk("RPC:       %s: invalid version %d\n",
-		__func__, be32_to_cpu(rep->rr_vers));
-=======
 	trace_xprtrdma_reply_vers(rep);
->>>>>>> 661e50bc
 	goto repost;
 
 /* The RPC transaction has already been terminated, or the header
@@ -1432,20 +1386,11 @@
  */
 out_norqst:
 	spin_unlock(&xprt->recv_lock);
-<<<<<<< HEAD
-	dprintk("RPC:       %s: no match for incoming xid 0x%08x\n",
-		__func__, be32_to_cpu(rep->rr_xid));
-	goto repost;
-
-out_shortreply:
-	dprintk("RPC:       %s: short/invalid reply\n", __func__);
-=======
 	trace_xprtrdma_reply_rqst(rep);
 	goto repost;
 
 out_shortreply:
 	trace_xprtrdma_reply_short(rep);
->>>>>>> 661e50bc
 
 /* If no pending RPC transaction was matched, post a replacement
  * receive buffer before returning.
