// SPDX-License-Identifier: GPL-2.0-or-later
/*
 *   ALSA driver for RME Digi9652 audio interfaces 
 *
 *	Copyright (c) 1999 IEM - Winfried Ritsch
 *      Copyright (c) 1999-2001  Paul Davis
 */

#include <linux/delay.h>
#include <linux/init.h>
#include <linux/interrupt.h>
#include <linux/pci.h>
#include <linux/module.h>
#include <linux/io.h>
#include <linux/nospec.h>

#include <sound/core.h>
#include <sound/control.h>
#include <sound/pcm.h>
#include <sound/info.h>
#include <sound/asoundef.h>
#include <sound/initval.h>

#include <asm/current.h>

static int index[SNDRV_CARDS] = SNDRV_DEFAULT_IDX;	/* Index 0-MAX */
static char *id[SNDRV_CARDS] = SNDRV_DEFAULT_STR;	/* ID for this card */
static bool enable[SNDRV_CARDS] = SNDRV_DEFAULT_ENABLE_PNP;	/* Enable this card */
static bool precise_ptr[SNDRV_CARDS];			/* Enable precise pointer */

module_param_array(index, int, NULL, 0444);
MODULE_PARM_DESC(index, "Index value for RME Digi9652 (Hammerfall) soundcard.");
module_param_array(id, charp, NULL, 0444);
MODULE_PARM_DESC(id, "ID string for RME Digi9652 (Hammerfall) soundcard.");
module_param_array(enable, bool, NULL, 0444);
MODULE_PARM_DESC(enable, "Enable/disable specific RME96{52,36} soundcards.");
module_param_array(precise_ptr, bool, NULL, 0444);
MODULE_PARM_DESC(precise_ptr, "Enable precise pointer (doesn't work reliably).");
MODULE_AUTHOR("Paul Davis <pbd@op.net>, Winfried Ritsch");
MODULE_DESCRIPTION("RME Digi9652/Digi9636");
MODULE_LICENSE("GPL");

/* The Hammerfall has two sets of 24 ADAT + 2 S/PDIF channels, one for
   capture, one for playback. Both the ADAT and S/PDIF channels appear
   to the host CPU in the same block of memory. There is no functional
   difference between them in terms of access.
   
   The Hammerfall Light is identical to the Hammerfall, except that it
   has 2 sets 18 channels (16 ADAT + 2 S/PDIF) for capture and playback.
*/

#define RME9652_NCHANNELS       26
#define RME9636_NCHANNELS       18

/* Preferred sync source choices - used by "sync_pref" control switch */

#define RME9652_SYNC_FROM_SPDIF 0
#define RME9652_SYNC_FROM_ADAT1 1
#define RME9652_SYNC_FROM_ADAT2 2
#define RME9652_SYNC_FROM_ADAT3 3

/* Possible sources of S/PDIF input */

#define RME9652_SPDIFIN_OPTICAL 0	/* optical (ADAT1) */
#define RME9652_SPDIFIN_COAXIAL 1	/* coaxial (RCA) */
#define RME9652_SPDIFIN_INTERN  2	/* internal (CDROM) */

/* ------------- Status-Register bits --------------------- */

#define RME9652_IRQ	   (1<<0)	/* IRQ is High if not reset by irq_clear */
#define RME9652_lock_2	   (1<<1)	/* ADAT 3-PLL: 1=locked, 0=unlocked */
#define RME9652_lock_1	   (1<<2)	/* ADAT 2-PLL: 1=locked, 0=unlocked */
#define RME9652_lock_0	   (1<<3)	/* ADAT 1-PLL: 1=locked, 0=unlocked */
#define RME9652_fs48	   (1<<4)	/* sample rate is 0=44.1/88.2,1=48/96 Khz */
#define RME9652_wsel_rd	   (1<<5)	/* if Word-Clock is used and valid then 1 */
                                        /* bits 6-15 encode h/w buffer pointer position */
#define RME9652_sync_2	   (1<<16)	/* if ADAT-IN 3 in sync to system clock */
#define RME9652_sync_1	   (1<<17)	/* if ADAT-IN 2 in sync to system clock */
#define RME9652_sync_0	   (1<<18)	/* if ADAT-IN 1 in sync to system clock */
#define RME9652_DS_rd	   (1<<19)	/* 1=Double Speed Mode, 0=Normal Speed */
#define RME9652_tc_busy	   (1<<20)	/* 1=time-code copy in progress (960ms) */
#define RME9652_tc_out	   (1<<21)	/* time-code out bit */
#define RME9652_F_0	   (1<<22)	/* 000=64kHz, 100=88.2kHz, 011=96kHz  */
#define RME9652_F_1	   (1<<23)	/* 111=32kHz, 110=44.1kHz, 101=48kHz, */
#define RME9652_F_2	   (1<<24)	/* external Crystal Chip if ERF=1 */
#define RME9652_ERF	   (1<<25)	/* Error-Flag of SDPIF Receiver (1=No Lock) */
#define RME9652_buffer_id  (1<<26)	/* toggles by each interrupt on rec/play */
#define RME9652_tc_valid   (1<<27)	/* 1 = a signal is detected on time-code input */
#define RME9652_SPDIF_READ (1<<28)      /* byte available from Rev 1.5+ S/PDIF interface */

#define RME9652_sync	  (RME9652_sync_0|RME9652_sync_1|RME9652_sync_2)
#define RME9652_lock	  (RME9652_lock_0|RME9652_lock_1|RME9652_lock_2)
#define RME9652_F	  (RME9652_F_0|RME9652_F_1|RME9652_F_2)
#define rme9652_decode_spdif_rate(x) ((x)>>22)

/* Bit 6..15 : h/w buffer pointer */

#define RME9652_buf_pos	  0x000FFC0

/* Bits 31,30,29 are bits 5,4,3 of h/w pointer position on later
   Rev G EEPROMS and Rev 1.5 cards or later.
*/ 

#define RME9652_REV15_buf_pos(x) ((((x)&0xE0000000)>>26)|((x)&RME9652_buf_pos))

/* amount of io space we remap for register access. i'm not sure we
   even need this much, but 1K is nice round number :)
*/

#define RME9652_IO_EXTENT     1024

#define RME9652_init_buffer       0
#define RME9652_play_buffer       32	/* holds ptr to 26x64kBit host RAM */
#define RME9652_rec_buffer        36	/* holds ptr to 26x64kBit host RAM */
#define RME9652_control_register  64
#define RME9652_irq_clear         96
#define RME9652_time_code         100	/* useful if used with alesis adat */
#define RME9652_thru_base         128	/* 132...228 Thru for 26 channels */

/* Read-only registers */

/* Writing to any of the register locations writes to the status
   register. We'll use the first location as our point of access.
*/

#define RME9652_status_register    0

/* --------- Control-Register Bits ---------------- */


#define RME9652_start_bit	   (1<<0)	/* start record/play */
                                                /* bits 1-3 encode buffersize/latency */
#define RME9652_Master		   (1<<4)	/* Clock Mode Master=1,Slave/Auto=0 */
#define RME9652_IE		   (1<<5)	/* Interrupt Enable */
#define RME9652_freq		   (1<<6)       /* samplerate 0=44.1/88.2, 1=48/96 kHz */
#define RME9652_freq1		   (1<<7)       /* if 0, 32kHz, else always 1 */
#define RME9652_DS                 (1<<8)	/* Doule Speed 0=44.1/48, 1=88.2/96 Khz */
#define RME9652_PRO		   (1<<9)	/* S/PDIF out: 0=consumer, 1=professional */
#define RME9652_EMP		   (1<<10)	/*  Emphasis 0=None, 1=ON */
#define RME9652_Dolby		   (1<<11)	/*  Non-audio bit 1=set, 0=unset */
#define RME9652_opt_out	           (1<<12)	/* Use 1st optical OUT as SPDIF: 1=yes,0=no */
#define RME9652_wsel		   (1<<13)	/* use Wordclock as sync (overwrites master) */
#define RME9652_inp_0		   (1<<14)	/* SPDIF-IN: 00=optical (ADAT1),     */
#define RME9652_inp_1		   (1<<15)	/* 01=koaxial (Cinch), 10=Internal CDROM */
#define RME9652_SyncPref_ADAT2	   (1<<16)
#define RME9652_SyncPref_ADAT3	   (1<<17)
#define RME9652_SPDIF_RESET        (1<<18)      /* Rev 1.5+: h/w S/PDIF receiver */
#define RME9652_SPDIF_SELECT       (1<<19)
#define RME9652_SPDIF_CLOCK        (1<<20)
#define RME9652_SPDIF_WRITE        (1<<21)
#define RME9652_ADAT1_INTERNAL     (1<<22)      /* Rev 1.5+: if set, internal CD connector carries ADAT */

/* buffersize = 512Bytes * 2^n, where n is made from Bit2 ... Bit0 */

#define RME9652_latency            0x0e
#define rme9652_encode_latency(x)  (((x)&0x7)<<1)
#define rme9652_decode_latency(x)  (((x)>>1)&0x7)
#define rme9652_running_double_speed(s) ((s)->control_register & RME9652_DS)
#define RME9652_inp                (RME9652_inp_0|RME9652_inp_1)
#define rme9652_encode_spdif_in(x) (((x)&0x3)<<14)
#define rme9652_decode_spdif_in(x) (((x)>>14)&0x3)

#define RME9652_SyncPref_Mask      (RME9652_SyncPref_ADAT2|RME9652_SyncPref_ADAT3)
#define RME9652_SyncPref_ADAT1	   0
#define RME9652_SyncPref_SPDIF	   (RME9652_SyncPref_ADAT2|RME9652_SyncPref_ADAT3)

/* the size of a substream (1 mono data stream) */

#define RME9652_CHANNEL_BUFFER_SAMPLES  (16*1024)
#define RME9652_CHANNEL_BUFFER_BYTES    (4*RME9652_CHANNEL_BUFFER_SAMPLES)

/* the size of the area we need to allocate for DMA transfers. the
   size is the same regardless of the number of channels - the 
   9636 still uses the same memory area.

   Note that we allocate 1 more channel than is apparently needed
   because the h/w seems to write 1 byte beyond the end of the last
   page. Sigh.
*/

#define RME9652_DMA_AREA_BYTES ((RME9652_NCHANNELS+1) * RME9652_CHANNEL_BUFFER_BYTES)
#define RME9652_DMA_AREA_KILOBYTES (RME9652_DMA_AREA_BYTES/1024)

struct snd_rme9652 {
	int dev;

	spinlock_t lock;
	int irq;
	unsigned long port;
	void __iomem *iobase;
	
	int precise_ptr;

	u32 control_register;	/* cached value */
	u32 thru_bits;		/* thru 1=on, 0=off channel 1=Bit1... channel 26= Bit26 */

	u32 creg_spdif;
	u32 creg_spdif_stream;

	char *card_name;		/* hammerfall or hammerfall light names */

        size_t hw_offsetmask;     	/* &-with status register to get real hw_offset */
	size_t prev_hw_offset;		/* previous hw offset */
	size_t max_jitter;		/* maximum jitter in frames for 
					   hw pointer */
	size_t period_bytes;		/* guess what this is */

	unsigned char ds_channels;
	unsigned char ss_channels;	/* different for hammerfall/hammerfall-light */

<<<<<<< HEAD
	struct snd_dma_buffer *playback_dma_buf;
	struct snd_dma_buffer *capture_dma_buf;
=======
	/* DMA buffers; those are copied instances from the original snd_dma_buf
	 * objects (which are managed via devres) for the address alignments
	 */
	struct snd_dma_buffer playback_dma_buf;
	struct snd_dma_buffer capture_dma_buf;
>>>>>>> df0cc57e

	unsigned char *capture_buffer;	/* suitably aligned address */
	unsigned char *playback_buffer;	/* suitably aligned address */

	pid_t capture_pid;
	pid_t playback_pid;

	struct snd_pcm_substream *capture_substream;
	struct snd_pcm_substream *playback_substream;
	int running;

        int passthru;                   /* non-zero if doing pass-thru */
        int hw_rev;                     /* h/w rev * 10 (i.e. 1.5 has hw_rev = 15) */

	int last_spdif_sample_rate;	/* so that we can catch externally ... */
	int last_adat_sample_rate;	/* ... induced rate changes            */

	const char *channel_map;

	struct snd_card *card;
	struct snd_pcm *pcm;
	struct pci_dev *pci;
	struct snd_kcontrol *spdif_ctl;

};

/* These tables map the ALSA channels 1..N to the channels that we
   need to use in order to find the relevant channel buffer. RME
   refer to this kind of mapping as between "the ADAT channel and
   the DMA channel." We index it using the logical audio channel,
   and the value is the DMA channel (i.e. channel buffer number)
   where the data for that channel can be read/written from/to.
*/

static const char channel_map_9652_ss[26] = {
	0, 1, 2, 3, 4, 5, 6, 7, 8, 9, 10, 11, 12, 13, 14, 15, 16, 17,
	18, 19, 20, 21, 22, 23, 24, 25
};

static const char channel_map_9636_ss[26] = {
	0, 1, 2, 3, 4, 5, 6, 7, 8, 9, 10, 11, 12, 13, 14, 15, 
	/* channels 16 and 17 are S/PDIF */
	24, 25,
	/* channels 18-25 don't exist */
	-1, -1, -1, -1, -1, -1, -1, -1
};

static const char channel_map_9652_ds[26] = {
	/* ADAT channels are remapped */
	1, 3, 5, 7, 9, 11, 13, 15, 17, 19, 21, 23,
	/* channels 12 and 13 are S/PDIF */
	24, 25,
	/* others don't exist */
	-1, -1, -1, -1, -1, -1, -1, -1, -1, -1, -1
};

static const char channel_map_9636_ds[26] = {
	/* ADAT channels are remapped */
	1, 3, 5, 7, 9, 11, 13, 15,
	/* channels 8 and 9 are S/PDIF */
	24, 25,
	/* others don't exist */
	-1, -1, -1, -1, -1, -1, -1, -1, -1, -1, -1, -1, -1, -1, -1
};

static struct snd_dma_buffer *
snd_hammerfall_get_buffer(struct pci_dev *pci, size_t size)
{
	return snd_devm_alloc_pages(&pci->dev, SNDRV_DMA_TYPE_DEV, size);
}

static const struct pci_device_id snd_rme9652_ids[] = {
	{
		.vendor	   = 0x10ee,
		.device	   = 0x3fc4,
		.subvendor = PCI_ANY_ID,
		.subdevice = PCI_ANY_ID,
	},	/* RME Digi9652 */
	{ 0, },
};

MODULE_DEVICE_TABLE(pci, snd_rme9652_ids);

static inline void rme9652_write(struct snd_rme9652 *rme9652, int reg, int val)
{
	writel(val, rme9652->iobase + reg);
}

static inline unsigned int rme9652_read(struct snd_rme9652 *rme9652, int reg)
{
	return readl(rme9652->iobase + reg);
}

static inline int snd_rme9652_use_is_exclusive(struct snd_rme9652 *rme9652)
{
	unsigned long flags;
	int ret = 1;

	spin_lock_irqsave(&rme9652->lock, flags);
	if ((rme9652->playback_pid != rme9652->capture_pid) &&
	    (rme9652->playback_pid >= 0) && (rme9652->capture_pid >= 0)) {
		ret = 0;
	}
	spin_unlock_irqrestore(&rme9652->lock, flags);
	return ret;
}

static inline int rme9652_adat_sample_rate(struct snd_rme9652 *rme9652)
{
	if (rme9652_running_double_speed(rme9652)) {
		return (rme9652_read(rme9652, RME9652_status_register) &
			RME9652_fs48) ? 96000 : 88200;
	} else {
		return (rme9652_read(rme9652, RME9652_status_register) &
			RME9652_fs48) ? 48000 : 44100;
	}
}

static inline void rme9652_compute_period_size(struct snd_rme9652 *rme9652)
{
	unsigned int i;

	i = rme9652->control_register & RME9652_latency;
	rme9652->period_bytes = 1 << ((rme9652_decode_latency(i) + 8));
	rme9652->hw_offsetmask = 
		(rme9652->period_bytes * 2 - 1) & RME9652_buf_pos;
	rme9652->max_jitter = 80;
}

static snd_pcm_uframes_t rme9652_hw_pointer(struct snd_rme9652 *rme9652)
{
	int status;
	unsigned int offset, frag;
	snd_pcm_uframes_t period_size = rme9652->period_bytes / 4;
	snd_pcm_sframes_t delta;

	status = rme9652_read(rme9652, RME9652_status_register);
	if (!rme9652->precise_ptr)
		return (status & RME9652_buffer_id) ? period_size : 0;
	offset = status & RME9652_buf_pos;

	/* The hardware may give a backward movement for up to 80 frames
           Martin Kirst <martin.kirst@freenet.de> knows the details.
	*/

	delta = rme9652->prev_hw_offset - offset;
	delta &= 0xffff;
	if (delta <= (snd_pcm_sframes_t)rme9652->max_jitter * 4)
		offset = rme9652->prev_hw_offset;
	else
		rme9652->prev_hw_offset = offset;
	offset &= rme9652->hw_offsetmask;
	offset /= 4;
	frag = status & RME9652_buffer_id;

	if (offset < period_size) {
		if (offset > rme9652->max_jitter) {
			if (frag)
				dev_err(rme9652->card->dev,
					"Unexpected hw_pointer position (bufid == 0): status: %x offset: %d\n",
					status, offset);
		} else if (!frag)
			return 0;
		offset -= rme9652->max_jitter;
		if ((int)offset < 0)
			offset += period_size * 2;
	} else {
		if (offset > period_size + rme9652->max_jitter) {
			if (!frag)
				dev_err(rme9652->card->dev,
					"Unexpected hw_pointer position (bufid == 1): status: %x offset: %d\n",
					status, offset);
		} else if (frag)
			return period_size;
		offset -= rme9652->max_jitter;
	}

	return offset;
}

static inline void rme9652_reset_hw_pointer(struct snd_rme9652 *rme9652)
{
	int i;

	/* reset the FIFO pointer to zero. We do this by writing to 8
	   registers, each of which is a 32bit wide register, and set
	   them all to zero. Note that s->iobase is a pointer to
	   int32, not pointer to char.  
	*/

	for (i = 0; i < 8; i++) {
		rme9652_write(rme9652, i * 4, 0);
		udelay(10);
	}
	rme9652->prev_hw_offset = 0;
}

static inline void rme9652_start(struct snd_rme9652 *s)
{
	s->control_register |= (RME9652_IE | RME9652_start_bit);
	rme9652_write(s, RME9652_control_register, s->control_register);
}

static inline void rme9652_stop(struct snd_rme9652 *s)
{
	s->control_register &= ~(RME9652_start_bit | RME9652_IE);
	rme9652_write(s, RME9652_control_register, s->control_register);
}

static int rme9652_set_interrupt_interval(struct snd_rme9652 *s,
					  unsigned int frames)
{
	int restart = 0;
	int n;

	spin_lock_irq(&s->lock);

	restart = s->running;
	if (restart)
		rme9652_stop(s);

	frames >>= 7;
	n = 0;
	while (frames) {
		n++;
		frames >>= 1;
	}

	s->control_register &= ~RME9652_latency;
	s->control_register |= rme9652_encode_latency(n);

	rme9652_write(s, RME9652_control_register, s->control_register);

	rme9652_compute_period_size(s);

	if (restart)
		rme9652_start(s);

	spin_unlock_irq(&s->lock);

	return 0;
}

static int rme9652_set_rate(struct snd_rme9652 *rme9652, int rate)
{
	int restart;
	int reject_if_open = 0;
	int xrate;

	if (!snd_rme9652_use_is_exclusive (rme9652)) {
		return -EBUSY;
	}

	/* Changing from a "single speed" to a "double speed" rate is
	   not allowed if any substreams are open. This is because
	   such a change causes a shift in the location of 
	   the DMA buffers and a reduction in the number of available
	   buffers. 

	   Note that a similar but essentially insoluble problem
	   exists for externally-driven rate changes. All we can do
	   is to flag rate changes in the read/write routines.
	 */

	spin_lock_irq(&rme9652->lock);
	xrate = rme9652_adat_sample_rate(rme9652);

	switch (rate) {
	case 44100:
		if (xrate > 48000) {
			reject_if_open = 1;
		}
		rate = 0;
		break;
	case 48000:
		if (xrate > 48000) {
			reject_if_open = 1;
		}
		rate = RME9652_freq;
		break;
	case 88200:
		if (xrate < 48000) {
			reject_if_open = 1;
		}
		rate = RME9652_DS;
		break;
	case 96000:
		if (xrate < 48000) {
			reject_if_open = 1;
		}
		rate = RME9652_DS | RME9652_freq;
		break;
	default:
		spin_unlock_irq(&rme9652->lock);
		return -EINVAL;
	}

	if (reject_if_open && (rme9652->capture_pid >= 0 || rme9652->playback_pid >= 0)) {
		spin_unlock_irq(&rme9652->lock);
		return -EBUSY;
	}

	restart = rme9652->running;
	if (restart)
		rme9652_stop(rme9652);
	rme9652->control_register &= ~(RME9652_freq | RME9652_DS);
	rme9652->control_register |= rate;
	rme9652_write(rme9652, RME9652_control_register, rme9652->control_register);

	if (restart)
		rme9652_start(rme9652);

	if (rate & RME9652_DS) {
		if (rme9652->ss_channels == RME9652_NCHANNELS) {
			rme9652->channel_map = channel_map_9652_ds;
		} else {
			rme9652->channel_map = channel_map_9636_ds;
		}
	} else {
		if (rme9652->ss_channels == RME9652_NCHANNELS) {
			rme9652->channel_map = channel_map_9652_ss;
		} else {
			rme9652->channel_map = channel_map_9636_ss;
		}
	}

	spin_unlock_irq(&rme9652->lock);
	return 0;
}

static void rme9652_set_thru(struct snd_rme9652 *rme9652, int channel, int enable)
{
	int i;

	rme9652->passthru = 0;

	if (channel < 0) {

		/* set thru for all channels */

		if (enable) {
			for (i = 0; i < RME9652_NCHANNELS; i++) {
				rme9652->thru_bits |= (1 << i);
				rme9652_write(rme9652, RME9652_thru_base + i * 4, 1);
			}
		} else {
			for (i = 0; i < RME9652_NCHANNELS; i++) {
				rme9652->thru_bits &= ~(1 << i);
				rme9652_write(rme9652, RME9652_thru_base + i * 4, 0);
			}
		}

	} else {
		int mapped_channel;

		mapped_channel = rme9652->channel_map[channel];

		if (enable) {
			rme9652->thru_bits |= (1 << mapped_channel);
		} else {
			rme9652->thru_bits &= ~(1 << mapped_channel);
		}

		rme9652_write(rme9652,
			       RME9652_thru_base + mapped_channel * 4,
			       enable ? 1 : 0);			       
	}
}

static int rme9652_set_passthru(struct snd_rme9652 *rme9652, int onoff)
{
	if (onoff) {
		rme9652_set_thru(rme9652, -1, 1);

		/* we don't want interrupts, so do a
		   custom version of rme9652_start().
		*/

		rme9652->control_register =
			RME9652_inp_0 | 
			rme9652_encode_latency(7) |
			RME9652_start_bit;

		rme9652_reset_hw_pointer(rme9652);

		rme9652_write(rme9652, RME9652_control_register,
			      rme9652->control_register);
		rme9652->passthru = 1;
	} else {
		rme9652_set_thru(rme9652, -1, 0);
		rme9652_stop(rme9652);		
		rme9652->passthru = 0;
	}

	return 0;
}

static void rme9652_spdif_set_bit (struct snd_rme9652 *rme9652, int mask, int onoff)
{
	if (onoff) 
		rme9652->control_register |= mask;
	else 
		rme9652->control_register &= ~mask;
		
	rme9652_write(rme9652, RME9652_control_register, rme9652->control_register);
}

static void rme9652_spdif_write_byte (struct snd_rme9652 *rme9652, const int val)
{
	long mask;
	long i;

	for (i = 0, mask = 0x80; i < 8; i++, mask >>= 1) {
		if (val & mask)
			rme9652_spdif_set_bit (rme9652, RME9652_SPDIF_WRITE, 1);
		else 
			rme9652_spdif_set_bit (rme9652, RME9652_SPDIF_WRITE, 0);

		rme9652_spdif_set_bit (rme9652, RME9652_SPDIF_CLOCK, 1);
		rme9652_spdif_set_bit (rme9652, RME9652_SPDIF_CLOCK, 0);
	}
}

static int rme9652_spdif_read_byte (struct snd_rme9652 *rme9652)
{
	long mask;
	long val;
	long i;

	val = 0;

	for (i = 0, mask = 0x80;  i < 8; i++, mask >>= 1) {
		rme9652_spdif_set_bit (rme9652, RME9652_SPDIF_CLOCK, 1);
		if (rme9652_read (rme9652, RME9652_status_register) & RME9652_SPDIF_READ)
			val |= mask;
		rme9652_spdif_set_bit (rme9652, RME9652_SPDIF_CLOCK, 0);
	}

	return val;
}

static void rme9652_write_spdif_codec (struct snd_rme9652 *rme9652, const int address, const int data)
{
	rme9652_spdif_set_bit (rme9652, RME9652_SPDIF_SELECT, 1);
	rme9652_spdif_write_byte (rme9652, 0x20);
	rme9652_spdif_write_byte (rme9652, address);
	rme9652_spdif_write_byte (rme9652, data);
	rme9652_spdif_set_bit (rme9652, RME9652_SPDIF_SELECT, 0);
}


static int rme9652_spdif_read_codec (struct snd_rme9652 *rme9652, const int address)
{
	int ret;

	rme9652_spdif_set_bit (rme9652, RME9652_SPDIF_SELECT, 1);
	rme9652_spdif_write_byte (rme9652, 0x20);
	rme9652_spdif_write_byte (rme9652, address);
	rme9652_spdif_set_bit (rme9652, RME9652_SPDIF_SELECT, 0);
	rme9652_spdif_set_bit (rme9652, RME9652_SPDIF_SELECT, 1);

	rme9652_spdif_write_byte (rme9652, 0x21);
	ret = rme9652_spdif_read_byte (rme9652);
	rme9652_spdif_set_bit (rme9652, RME9652_SPDIF_SELECT, 0);

	return ret;
}

static void rme9652_initialize_spdif_receiver (struct snd_rme9652 *rme9652)
{
	/* XXX what unsets this ? */

	rme9652->control_register |= RME9652_SPDIF_RESET;

	rme9652_write_spdif_codec (rme9652, 4, 0x40);
	rme9652_write_spdif_codec (rme9652, 17, 0x13);
	rme9652_write_spdif_codec (rme9652, 6, 0x02);
}

static inline int rme9652_spdif_sample_rate(struct snd_rme9652 *s)
{
	unsigned int rate_bits;

	if (rme9652_read(s, RME9652_status_register) & RME9652_ERF) {
		return -1;	/* error condition */
	}
	
	if (s->hw_rev == 15) {

		int x, y, ret;
		
		x = rme9652_spdif_read_codec (s, 30);

		if (x != 0) 
			y = 48000 * 64 / x;
		else
			y = 0;

		if      (y > 30400 && y < 33600)  ret = 32000; 
		else if (y > 41900 && y < 46000)  ret = 44100;
		else if (y > 46000 && y < 50400)  ret = 48000;
		else if (y > 60800 && y < 67200)  ret = 64000;
		else if (y > 83700 && y < 92000)  ret = 88200;
		else if (y > 92000 && y < 100000) ret = 96000;
		else                              ret = 0;
		return ret;
	}

	rate_bits = rme9652_read(s, RME9652_status_register) & RME9652_F;

	switch (rme9652_decode_spdif_rate(rate_bits)) {
	case 0x7:
		return 32000;

	case 0x6:
		return 44100;

	case 0x5:
		return 48000;

	case 0x4:
		return 88200;

	case 0x3:
		return 96000;

	case 0x0:
		return 64000;

	default:
		dev_err(s->card->dev,
			"%s: unknown S/PDIF input rate (bits = 0x%x)\n",
			   s->card_name, rate_bits);
		return 0;
	}
}

/*-----------------------------------------------------------------------------
  Control Interface
  ----------------------------------------------------------------------------*/

static u32 snd_rme9652_convert_from_aes(struct snd_aes_iec958 *aes)
{
	u32 val = 0;
	val |= (aes->status[0] & IEC958_AES0_PROFESSIONAL) ? RME9652_PRO : 0;
	val |= (aes->status[0] & IEC958_AES0_NONAUDIO) ? RME9652_Dolby : 0;
	if (val & RME9652_PRO)
		val |= (aes->status[0] & IEC958_AES0_PRO_EMPHASIS_5015) ? RME9652_EMP : 0;
	else
		val |= (aes->status[0] & IEC958_AES0_CON_EMPHASIS_5015) ? RME9652_EMP : 0;
	return val;
}

static void snd_rme9652_convert_to_aes(struct snd_aes_iec958 *aes, u32 val)
{
	aes->status[0] = ((val & RME9652_PRO) ? IEC958_AES0_PROFESSIONAL : 0) |
			 ((val & RME9652_Dolby) ? IEC958_AES0_NONAUDIO : 0);
	if (val & RME9652_PRO)
		aes->status[0] |= (val & RME9652_EMP) ? IEC958_AES0_PRO_EMPHASIS_5015 : 0;
	else
		aes->status[0] |= (val & RME9652_EMP) ? IEC958_AES0_CON_EMPHASIS_5015 : 0;
}

static int snd_rme9652_control_spdif_info(struct snd_kcontrol *kcontrol, struct snd_ctl_elem_info *uinfo)
{
	uinfo->type = SNDRV_CTL_ELEM_TYPE_IEC958;
	uinfo->count = 1;
	return 0;
}

static int snd_rme9652_control_spdif_get(struct snd_kcontrol *kcontrol, struct snd_ctl_elem_value *ucontrol)
{
	struct snd_rme9652 *rme9652 = snd_kcontrol_chip(kcontrol);
	
	snd_rme9652_convert_to_aes(&ucontrol->value.iec958, rme9652->creg_spdif);
	return 0;
}

static int snd_rme9652_control_spdif_put(struct snd_kcontrol *kcontrol, struct snd_ctl_elem_value *ucontrol)
{
	struct snd_rme9652 *rme9652 = snd_kcontrol_chip(kcontrol);
	int change;
	u32 val;
	
	val = snd_rme9652_convert_from_aes(&ucontrol->value.iec958);
	spin_lock_irq(&rme9652->lock);
	change = val != rme9652->creg_spdif;
	rme9652->creg_spdif = val;
	spin_unlock_irq(&rme9652->lock);
	return change;
}

static int snd_rme9652_control_spdif_stream_info(struct snd_kcontrol *kcontrol, struct snd_ctl_elem_info *uinfo)
{
	uinfo->type = SNDRV_CTL_ELEM_TYPE_IEC958;
	uinfo->count = 1;
	return 0;
}

static int snd_rme9652_control_spdif_stream_get(struct snd_kcontrol *kcontrol, struct snd_ctl_elem_value *ucontrol)
{
	struct snd_rme9652 *rme9652 = snd_kcontrol_chip(kcontrol);
	
	snd_rme9652_convert_to_aes(&ucontrol->value.iec958, rme9652->creg_spdif_stream);
	return 0;
}

static int snd_rme9652_control_spdif_stream_put(struct snd_kcontrol *kcontrol, struct snd_ctl_elem_value *ucontrol)
{
	struct snd_rme9652 *rme9652 = snd_kcontrol_chip(kcontrol);
	int change;
	u32 val;
	
	val = snd_rme9652_convert_from_aes(&ucontrol->value.iec958);
	spin_lock_irq(&rme9652->lock);
	change = val != rme9652->creg_spdif_stream;
	rme9652->creg_spdif_stream = val;
	rme9652->control_register &= ~(RME9652_PRO | RME9652_Dolby | RME9652_EMP);
	rme9652_write(rme9652, RME9652_control_register, rme9652->control_register |= val);
	spin_unlock_irq(&rme9652->lock);
	return change;
}

static int snd_rme9652_control_spdif_mask_info(struct snd_kcontrol *kcontrol, struct snd_ctl_elem_info *uinfo)
{
	uinfo->type = SNDRV_CTL_ELEM_TYPE_IEC958;
	uinfo->count = 1;
	return 0;
}

static int snd_rme9652_control_spdif_mask_get(struct snd_kcontrol *kcontrol, struct snd_ctl_elem_value *ucontrol)
{
	ucontrol->value.iec958.status[0] = kcontrol->private_value;
	return 0;
}

#define RME9652_ADAT1_IN(xname, xindex) \
{ .iface = SNDRV_CTL_ELEM_IFACE_MIXER, .name = xname, .index = xindex, \
  .info = snd_rme9652_info_adat1_in, \
  .get = snd_rme9652_get_adat1_in, \
  .put = snd_rme9652_put_adat1_in }

static unsigned int rme9652_adat1_in(struct snd_rme9652 *rme9652)
{
	if (rme9652->control_register & RME9652_ADAT1_INTERNAL)
		return 1; 
	return 0;
}

static int rme9652_set_adat1_input(struct snd_rme9652 *rme9652, int internal)
{
	int restart = 0;

	if (internal) {
		rme9652->control_register |= RME9652_ADAT1_INTERNAL;
	} else {
		rme9652->control_register &= ~RME9652_ADAT1_INTERNAL;
	}

	/* XXX do we actually need to stop the card when we do this ? */

	restart = rme9652->running;
	if (restart)
		rme9652_stop(rme9652);

	rme9652_write(rme9652, RME9652_control_register, rme9652->control_register);

	if (restart)
		rme9652_start(rme9652);

	return 0;
}

static int snd_rme9652_info_adat1_in(struct snd_kcontrol *kcontrol, struct snd_ctl_elem_info *uinfo)
{
	static const char * const texts[2] = {"ADAT1", "Internal"};

	return snd_ctl_enum_info(uinfo, 1, 2, texts);
}

static int snd_rme9652_get_adat1_in(struct snd_kcontrol *kcontrol, struct snd_ctl_elem_value *ucontrol)
{
	struct snd_rme9652 *rme9652 = snd_kcontrol_chip(kcontrol);
	
	spin_lock_irq(&rme9652->lock);
	ucontrol->value.enumerated.item[0] = rme9652_adat1_in(rme9652);
	spin_unlock_irq(&rme9652->lock);
	return 0;
}

static int snd_rme9652_put_adat1_in(struct snd_kcontrol *kcontrol, struct snd_ctl_elem_value *ucontrol)
{
	struct snd_rme9652 *rme9652 = snd_kcontrol_chip(kcontrol);
	int change;
	unsigned int val;
	
	if (!snd_rme9652_use_is_exclusive(rme9652))
		return -EBUSY;
	val = ucontrol->value.enumerated.item[0] % 2;
	spin_lock_irq(&rme9652->lock);
	change = val != rme9652_adat1_in(rme9652);
	if (change)
		rme9652_set_adat1_input(rme9652, val);
	spin_unlock_irq(&rme9652->lock);
	return change;
}

#define RME9652_SPDIF_IN(xname, xindex) \
{ .iface = SNDRV_CTL_ELEM_IFACE_MIXER, .name = xname, .index = xindex, \
  .info = snd_rme9652_info_spdif_in, \
  .get = snd_rme9652_get_spdif_in, .put = snd_rme9652_put_spdif_in }

static unsigned int rme9652_spdif_in(struct snd_rme9652 *rme9652)
{
	return rme9652_decode_spdif_in(rme9652->control_register &
				       RME9652_inp);
}

static int rme9652_set_spdif_input(struct snd_rme9652 *rme9652, int in)
{
	int restart = 0;

	rme9652->control_register &= ~RME9652_inp;
	rme9652->control_register |= rme9652_encode_spdif_in(in);

	restart = rme9652->running;
	if (restart)
		rme9652_stop(rme9652);

	rme9652_write(rme9652, RME9652_control_register, rme9652->control_register);

	if (restart)
		rme9652_start(rme9652);

	return 0;
}

static int snd_rme9652_info_spdif_in(struct snd_kcontrol *kcontrol, struct snd_ctl_elem_info *uinfo)
{
	static const char * const texts[3] = {"ADAT1", "Coaxial", "Internal"};

	return snd_ctl_enum_info(uinfo, 1, 3, texts);
}

static int snd_rme9652_get_spdif_in(struct snd_kcontrol *kcontrol, struct snd_ctl_elem_value *ucontrol)
{
	struct snd_rme9652 *rme9652 = snd_kcontrol_chip(kcontrol);
	
	spin_lock_irq(&rme9652->lock);
	ucontrol->value.enumerated.item[0] = rme9652_spdif_in(rme9652);
	spin_unlock_irq(&rme9652->lock);
	return 0;
}

static int snd_rme9652_put_spdif_in(struct snd_kcontrol *kcontrol, struct snd_ctl_elem_value *ucontrol)
{
	struct snd_rme9652 *rme9652 = snd_kcontrol_chip(kcontrol);
	int change;
	unsigned int val;
	
	if (!snd_rme9652_use_is_exclusive(rme9652))
		return -EBUSY;
	val = ucontrol->value.enumerated.item[0] % 3;
	spin_lock_irq(&rme9652->lock);
	change = val != rme9652_spdif_in(rme9652);
	if (change)
		rme9652_set_spdif_input(rme9652, val);
	spin_unlock_irq(&rme9652->lock);
	return change;
}

#define RME9652_SPDIF_OUT(xname, xindex) \
{ .iface = SNDRV_CTL_ELEM_IFACE_MIXER, .name = xname, .index = xindex, \
  .info = snd_rme9652_info_spdif_out, \
  .get = snd_rme9652_get_spdif_out, .put = snd_rme9652_put_spdif_out }

static int rme9652_spdif_out(struct snd_rme9652 *rme9652)
{
	return (rme9652->control_register & RME9652_opt_out) ? 1 : 0;
}

static int rme9652_set_spdif_output(struct snd_rme9652 *rme9652, int out)
{
	int restart = 0;

	if (out) {
		rme9652->control_register |= RME9652_opt_out;
	} else {
		rme9652->control_register &= ~RME9652_opt_out;
	}

	restart = rme9652->running;
	if (restart)
		rme9652_stop(rme9652);

	rme9652_write(rme9652, RME9652_control_register, rme9652->control_register);

	if (restart)
		rme9652_start(rme9652);

	return 0;
}

#define snd_rme9652_info_spdif_out	snd_ctl_boolean_mono_info

static int snd_rme9652_get_spdif_out(struct snd_kcontrol *kcontrol, struct snd_ctl_elem_value *ucontrol)
{
	struct snd_rme9652 *rme9652 = snd_kcontrol_chip(kcontrol);
	
	spin_lock_irq(&rme9652->lock);
	ucontrol->value.integer.value[0] = rme9652_spdif_out(rme9652);
	spin_unlock_irq(&rme9652->lock);
	return 0;
}

static int snd_rme9652_put_spdif_out(struct snd_kcontrol *kcontrol, struct snd_ctl_elem_value *ucontrol)
{
	struct snd_rme9652 *rme9652 = snd_kcontrol_chip(kcontrol);
	int change;
	unsigned int val;
	
	if (!snd_rme9652_use_is_exclusive(rme9652))
		return -EBUSY;
	val = ucontrol->value.integer.value[0] & 1;
	spin_lock_irq(&rme9652->lock);
	change = (int)val != rme9652_spdif_out(rme9652);
	rme9652_set_spdif_output(rme9652, val);
	spin_unlock_irq(&rme9652->lock);
	return change;
}

#define RME9652_SYNC_MODE(xname, xindex) \
{ .iface = SNDRV_CTL_ELEM_IFACE_MIXER, .name = xname, .index = xindex, \
  .info = snd_rme9652_info_sync_mode, \
  .get = snd_rme9652_get_sync_mode, .put = snd_rme9652_put_sync_mode }

static int rme9652_sync_mode(struct snd_rme9652 *rme9652)
{
	if (rme9652->control_register & RME9652_wsel) {
		return 2;
	} else if (rme9652->control_register & RME9652_Master) {
		return 1;
	} else {
		return 0;
	}
}

static int rme9652_set_sync_mode(struct snd_rme9652 *rme9652, int mode)
{
	int restart = 0;

	switch (mode) {
	case 0:
		rme9652->control_register &=
		    ~(RME9652_Master | RME9652_wsel);
		break;
	case 1:
		rme9652->control_register =
		    (rme9652->control_register & ~RME9652_wsel) | RME9652_Master;
		break;
	case 2:
		rme9652->control_register |=
		    (RME9652_Master | RME9652_wsel);
		break;
	}

	restart = rme9652->running;
	if (restart)
		rme9652_stop(rme9652);

	rme9652_write(rme9652, RME9652_control_register, rme9652->control_register);

	if (restart)
		rme9652_start(rme9652);

	return 0;
}

static int snd_rme9652_info_sync_mode(struct snd_kcontrol *kcontrol, struct snd_ctl_elem_info *uinfo)
{
	static const char * const texts[3] = {
		"AutoSync", "Master", "Word Clock"
	};

	return snd_ctl_enum_info(uinfo, 1, 3, texts);
}

static int snd_rme9652_get_sync_mode(struct snd_kcontrol *kcontrol, struct snd_ctl_elem_value *ucontrol)
{
	struct snd_rme9652 *rme9652 = snd_kcontrol_chip(kcontrol);
	
	spin_lock_irq(&rme9652->lock);
	ucontrol->value.enumerated.item[0] = rme9652_sync_mode(rme9652);
	spin_unlock_irq(&rme9652->lock);
	return 0;
}

static int snd_rme9652_put_sync_mode(struct snd_kcontrol *kcontrol, struct snd_ctl_elem_value *ucontrol)
{
	struct snd_rme9652 *rme9652 = snd_kcontrol_chip(kcontrol);
	int change;
	unsigned int val;
	
	val = ucontrol->value.enumerated.item[0] % 3;
	spin_lock_irq(&rme9652->lock);
	change = (int)val != rme9652_sync_mode(rme9652);
	rme9652_set_sync_mode(rme9652, val);
	spin_unlock_irq(&rme9652->lock);
	return change;
}

#define RME9652_SYNC_PREF(xname, xindex) \
{ .iface = SNDRV_CTL_ELEM_IFACE_MIXER, .name = xname, .index = xindex, \
  .info = snd_rme9652_info_sync_pref, \
  .get = snd_rme9652_get_sync_pref, .put = snd_rme9652_put_sync_pref }

static int rme9652_sync_pref(struct snd_rme9652 *rme9652)
{
	switch (rme9652->control_register & RME9652_SyncPref_Mask) {
	case RME9652_SyncPref_ADAT1:
		return RME9652_SYNC_FROM_ADAT1;
	case RME9652_SyncPref_ADAT2:
		return RME9652_SYNC_FROM_ADAT2;
	case RME9652_SyncPref_ADAT3:
		return RME9652_SYNC_FROM_ADAT3;
	case RME9652_SyncPref_SPDIF:
		return RME9652_SYNC_FROM_SPDIF;
	}
	/* Not reachable */
	return 0;
}

static int rme9652_set_sync_pref(struct snd_rme9652 *rme9652, int pref)
{
	int restart;

	rme9652->control_register &= ~RME9652_SyncPref_Mask;
	switch (pref) {
	case RME9652_SYNC_FROM_ADAT1:
		rme9652->control_register |= RME9652_SyncPref_ADAT1;
		break;
	case RME9652_SYNC_FROM_ADAT2:
		rme9652->control_register |= RME9652_SyncPref_ADAT2;
		break;
	case RME9652_SYNC_FROM_ADAT3:
		rme9652->control_register |= RME9652_SyncPref_ADAT3;
		break;
	case RME9652_SYNC_FROM_SPDIF:
		rme9652->control_register |= RME9652_SyncPref_SPDIF;
		break;
	}

	restart = rme9652->running;
	if (restart)
		rme9652_stop(rme9652);

	rme9652_write(rme9652, RME9652_control_register, rme9652->control_register);

	if (restart)
		rme9652_start(rme9652);

	return 0;
}

static int snd_rme9652_info_sync_pref(struct snd_kcontrol *kcontrol, struct snd_ctl_elem_info *uinfo)
{
	static const char * const texts[4] = {
		"IEC958 In", "ADAT1 In", "ADAT2 In", "ADAT3 In"
	};
	struct snd_rme9652 *rme9652 = snd_kcontrol_chip(kcontrol);

	return snd_ctl_enum_info(uinfo, 1,
				 rme9652->ss_channels == RME9652_NCHANNELS ? 4 : 3,
				 texts);
}

static int snd_rme9652_get_sync_pref(struct snd_kcontrol *kcontrol, struct snd_ctl_elem_value *ucontrol)
{
	struct snd_rme9652 *rme9652 = snd_kcontrol_chip(kcontrol);
	
	spin_lock_irq(&rme9652->lock);
	ucontrol->value.enumerated.item[0] = rme9652_sync_pref(rme9652);
	spin_unlock_irq(&rme9652->lock);
	return 0;
}

static int snd_rme9652_put_sync_pref(struct snd_kcontrol *kcontrol, struct snd_ctl_elem_value *ucontrol)
{
	struct snd_rme9652 *rme9652 = snd_kcontrol_chip(kcontrol);
	int change, max;
	unsigned int val;
	
	if (!snd_rme9652_use_is_exclusive(rme9652))
		return -EBUSY;
	max = rme9652->ss_channels == RME9652_NCHANNELS ? 4 : 3;
	val = ucontrol->value.enumerated.item[0] % max;
	spin_lock_irq(&rme9652->lock);
	change = (int)val != rme9652_sync_pref(rme9652);
	rme9652_set_sync_pref(rme9652, val);
	spin_unlock_irq(&rme9652->lock);
	return change;
}

static int snd_rme9652_info_thru(struct snd_kcontrol *kcontrol, struct snd_ctl_elem_info *uinfo)
{
	struct snd_rme9652 *rme9652 = snd_kcontrol_chip(kcontrol);
	uinfo->type = SNDRV_CTL_ELEM_TYPE_BOOLEAN;
	uinfo->count = rme9652->ss_channels;
	uinfo->value.integer.min = 0;
	uinfo->value.integer.max = 1;
	return 0;
}

static int snd_rme9652_get_thru(struct snd_kcontrol *kcontrol, struct snd_ctl_elem_value *ucontrol)
{
	struct snd_rme9652 *rme9652 = snd_kcontrol_chip(kcontrol);
	unsigned int k;
	u32 thru_bits = rme9652->thru_bits;

	for (k = 0; k < rme9652->ss_channels; ++k) {
		ucontrol->value.integer.value[k] = !!(thru_bits & (1 << k));
	}
	return 0;
}

static int snd_rme9652_put_thru(struct snd_kcontrol *kcontrol, struct snd_ctl_elem_value *ucontrol)
{
	struct snd_rme9652 *rme9652 = snd_kcontrol_chip(kcontrol);
	int change;
	unsigned int chn;
	u32 thru_bits = 0;

	if (!snd_rme9652_use_is_exclusive(rme9652))
		return -EBUSY;

	for (chn = 0; chn < rme9652->ss_channels; ++chn) {
		if (ucontrol->value.integer.value[chn])
			thru_bits |= 1 << chn;
	}
	
	spin_lock_irq(&rme9652->lock);
	change = thru_bits ^ rme9652->thru_bits;
	if (change) {
		for (chn = 0; chn < rme9652->ss_channels; ++chn) {
			if (!(change & (1 << chn)))
				continue;
			rme9652_set_thru(rme9652,chn,thru_bits&(1<<chn));
		}
	}
	spin_unlock_irq(&rme9652->lock);
	return !!change;
}

#define RME9652_PASSTHRU(xname, xindex) \
{ .iface = SNDRV_CTL_ELEM_IFACE_MIXER, .name = xname, .index = xindex, \
  .info = snd_rme9652_info_passthru, \
  .put = snd_rme9652_put_passthru, \
  .get = snd_rme9652_get_passthru }

#define snd_rme9652_info_passthru	snd_ctl_boolean_mono_info

static int snd_rme9652_get_passthru(struct snd_kcontrol *kcontrol, struct snd_ctl_elem_value *ucontrol)
{
	struct snd_rme9652 *rme9652 = snd_kcontrol_chip(kcontrol);

	spin_lock_irq(&rme9652->lock);
	ucontrol->value.integer.value[0] = rme9652->passthru;
	spin_unlock_irq(&rme9652->lock);
	return 0;
}

static int snd_rme9652_put_passthru(struct snd_kcontrol *kcontrol, struct snd_ctl_elem_value *ucontrol)
{
	struct snd_rme9652 *rme9652 = snd_kcontrol_chip(kcontrol);
	int change;
	unsigned int val;
	int err = 0;

	if (!snd_rme9652_use_is_exclusive(rme9652))
		return -EBUSY;

	val = ucontrol->value.integer.value[0] & 1;
	spin_lock_irq(&rme9652->lock);
	change = (ucontrol->value.integer.value[0] != rme9652->passthru);
	if (change)
		err = rme9652_set_passthru(rme9652, val);
	spin_unlock_irq(&rme9652->lock);
	return err ? err : change;
}

/* Read-only switches */

#define RME9652_SPDIF_RATE(xname, xindex) \
{ .iface = SNDRV_CTL_ELEM_IFACE_MIXER, .name = xname, .index = xindex, \
  .access = SNDRV_CTL_ELEM_ACCESS_READ | SNDRV_CTL_ELEM_ACCESS_VOLATILE, \
  .info = snd_rme9652_info_spdif_rate, \
  .get = snd_rme9652_get_spdif_rate }

static int snd_rme9652_info_spdif_rate(struct snd_kcontrol *kcontrol, struct snd_ctl_elem_info *uinfo)
{
	uinfo->type = SNDRV_CTL_ELEM_TYPE_INTEGER;
	uinfo->count = 1;
	uinfo->value.integer.min = 0;
	uinfo->value.integer.max = 96000;
	return 0;
}

static int snd_rme9652_get_spdif_rate(struct snd_kcontrol *kcontrol, struct snd_ctl_elem_value *ucontrol)
{
	struct snd_rme9652 *rme9652 = snd_kcontrol_chip(kcontrol);
	
	spin_lock_irq(&rme9652->lock);
	ucontrol->value.integer.value[0] = rme9652_spdif_sample_rate(rme9652);
	spin_unlock_irq(&rme9652->lock);
	return 0;
}

#define RME9652_ADAT_SYNC(xname, xindex, xidx) \
{ .iface = SNDRV_CTL_ELEM_IFACE_MIXER, .name = xname, .index = xindex, \
  .access = SNDRV_CTL_ELEM_ACCESS_READ | SNDRV_CTL_ELEM_ACCESS_VOLATILE, \
  .info = snd_rme9652_info_adat_sync, \
  .get = snd_rme9652_get_adat_sync, .private_value = xidx }

static int snd_rme9652_info_adat_sync(struct snd_kcontrol *kcontrol, struct snd_ctl_elem_info *uinfo)
{
	static const char * const texts[4] = {
		"No Lock", "Lock", "No Lock Sync", "Lock Sync"
	};

	return snd_ctl_enum_info(uinfo, 1, 4, texts);
}

static int snd_rme9652_get_adat_sync(struct snd_kcontrol *kcontrol, struct snd_ctl_elem_value *ucontrol)
{
	struct snd_rme9652 *rme9652 = snd_kcontrol_chip(kcontrol);
	unsigned int mask1, mask2, val;
	
	switch (kcontrol->private_value) {
	case 0: mask1 = RME9652_lock_0; mask2 = RME9652_sync_0; break;	
	case 1: mask1 = RME9652_lock_1; mask2 = RME9652_sync_1; break;	
	case 2: mask1 = RME9652_lock_2; mask2 = RME9652_sync_2; break;	
	default: return -EINVAL;
	}
	val = rme9652_read(rme9652, RME9652_status_register);
	ucontrol->value.enumerated.item[0] = (val & mask1) ? 1 : 0;
	ucontrol->value.enumerated.item[0] |= (val & mask2) ? 2 : 0;
	return 0;
}

#define RME9652_TC_VALID(xname, xindex) \
{ .iface = SNDRV_CTL_ELEM_IFACE_MIXER, .name = xname, .index = xindex, \
  .access = SNDRV_CTL_ELEM_ACCESS_READ | SNDRV_CTL_ELEM_ACCESS_VOLATILE, \
  .info = snd_rme9652_info_tc_valid, \
  .get = snd_rme9652_get_tc_valid }

#define snd_rme9652_info_tc_valid	snd_ctl_boolean_mono_info

static int snd_rme9652_get_tc_valid(struct snd_kcontrol *kcontrol, struct snd_ctl_elem_value *ucontrol)
{
	struct snd_rme9652 *rme9652 = snd_kcontrol_chip(kcontrol);
	
	ucontrol->value.integer.value[0] = 
		(rme9652_read(rme9652, RME9652_status_register) & RME9652_tc_valid) ? 1 : 0;
	return 0;
}

#ifdef ALSA_HAS_STANDARD_WAY_OF_RETURNING_TIMECODE

/* FIXME: this routine needs a port to the new control API --jk */

static int snd_rme9652_get_tc_value(void *private_data,
				    snd_kswitch_t *kswitch,
				    snd_switch_t *uswitch)
{
	struct snd_rme9652 *s = (struct snd_rme9652 *) private_data;
	u32 value;
	int i;

	uswitch->type = SNDRV_SW_TYPE_DWORD;

	if ((rme9652_read(s, RME9652_status_register) &
	     RME9652_tc_valid) == 0) {
		uswitch->value.data32[0] = 0;
		return 0;
	}

	/* timecode request */

	rme9652_write(s, RME9652_time_code, 0);

	/* XXX bug alert: loop-based timing !!!! */

	for (i = 0; i < 50; i++) {
		if (!(rme9652_read(s, i * 4) & RME9652_tc_busy))
			break;
	}

	if (!(rme9652_read(s, i * 4) & RME9652_tc_busy)) {
		return -EIO;
	}

	value = 0;

	for (i = 0; i < 32; i++) {
		value >>= 1;

		if (rme9652_read(s, i * 4) & RME9652_tc_out)
			value |= 0x80000000;
	}

	if (value > 2 * 60 * 48000) {
		value -= 2 * 60 * 48000;
	} else {
		value = 0;
	}

	uswitch->value.data32[0] = value;

	return 0;
}

#endif				/* ALSA_HAS_STANDARD_WAY_OF_RETURNING_TIMECODE */

static const struct snd_kcontrol_new snd_rme9652_controls[] = {
{
	.iface =	SNDRV_CTL_ELEM_IFACE_PCM,
	.name =		SNDRV_CTL_NAME_IEC958("",PLAYBACK,DEFAULT),
	.info =		snd_rme9652_control_spdif_info,
	.get =		snd_rme9652_control_spdif_get,
	.put =		snd_rme9652_control_spdif_put,
},
{
	.access =	SNDRV_CTL_ELEM_ACCESS_READWRITE | SNDRV_CTL_ELEM_ACCESS_INACTIVE,
	.iface =	SNDRV_CTL_ELEM_IFACE_PCM,
	.name =		SNDRV_CTL_NAME_IEC958("",PLAYBACK,PCM_STREAM),
	.info =		snd_rme9652_control_spdif_stream_info,
	.get =		snd_rme9652_control_spdif_stream_get,
	.put =		snd_rme9652_control_spdif_stream_put,
},
{
	.access =	SNDRV_CTL_ELEM_ACCESS_READ,
	.iface =	SNDRV_CTL_ELEM_IFACE_PCM,
	.name =		SNDRV_CTL_NAME_IEC958("",PLAYBACK,CON_MASK),
	.info =		snd_rme9652_control_spdif_mask_info,
	.get =		snd_rme9652_control_spdif_mask_get,
	.private_value = IEC958_AES0_NONAUDIO |
			IEC958_AES0_PROFESSIONAL |
			IEC958_AES0_CON_EMPHASIS,	                                                                                      
},
{
	.access =	SNDRV_CTL_ELEM_ACCESS_READ,
	.iface =	SNDRV_CTL_ELEM_IFACE_PCM,
	.name =		SNDRV_CTL_NAME_IEC958("",PLAYBACK,PRO_MASK),
	.info =		snd_rme9652_control_spdif_mask_info,
	.get =		snd_rme9652_control_spdif_mask_get,
	.private_value = IEC958_AES0_NONAUDIO |
			IEC958_AES0_PROFESSIONAL |
			IEC958_AES0_PRO_EMPHASIS,
},
RME9652_SPDIF_IN("IEC958 Input Connector", 0),
RME9652_SPDIF_OUT("IEC958 Output also on ADAT1", 0),
RME9652_SYNC_MODE("Sync Mode", 0),
RME9652_SYNC_PREF("Preferred Sync Source", 0),
{
	.iface = SNDRV_CTL_ELEM_IFACE_MIXER,
	.name = "Channels Thru",
	.index = 0,
	.info = snd_rme9652_info_thru,
	.get = snd_rme9652_get_thru,
	.put = snd_rme9652_put_thru,
},
RME9652_SPDIF_RATE("IEC958 Sample Rate", 0),
RME9652_ADAT_SYNC("ADAT1 Sync Check", 0, 0),
RME9652_ADAT_SYNC("ADAT2 Sync Check", 0, 1),
RME9652_TC_VALID("Timecode Valid", 0),
RME9652_PASSTHRU("Passthru", 0)
};

static const struct snd_kcontrol_new snd_rme9652_adat3_check =
RME9652_ADAT_SYNC("ADAT3 Sync Check", 0, 2);

static const struct snd_kcontrol_new snd_rme9652_adat1_input =
RME9652_ADAT1_IN("ADAT1 Input Source", 0);

static int snd_rme9652_create_controls(struct snd_card *card, struct snd_rme9652 *rme9652)
{
	unsigned int idx;
	int err;
	struct snd_kcontrol *kctl;

	for (idx = 0; idx < ARRAY_SIZE(snd_rme9652_controls); idx++) {
		kctl = snd_ctl_new1(&snd_rme9652_controls[idx], rme9652);
		err = snd_ctl_add(card, kctl);
		if (err < 0)
			return err;
		if (idx == 1)	/* IEC958 (S/PDIF) Stream */
			rme9652->spdif_ctl = kctl;
	}

	if (rme9652->ss_channels == RME9652_NCHANNELS) {
		kctl = snd_ctl_new1(&snd_rme9652_adat3_check, rme9652);
		err = snd_ctl_add(card, kctl);
		if (err < 0)
			return err;
	}

	if (rme9652->hw_rev >= 15) {
		kctl = snd_ctl_new1(&snd_rme9652_adat1_input, rme9652);
		err = snd_ctl_add(card, kctl);
		if (err < 0)
			return err;
	}

	return 0;
}

/*------------------------------------------------------------
   /proc interface 
 ------------------------------------------------------------*/

static void
snd_rme9652_proc_read(struct snd_info_entry *entry, struct snd_info_buffer *buffer)
{
	struct snd_rme9652 *rme9652 = (struct snd_rme9652 *) entry->private_data;
	u32 thru_bits = rme9652->thru_bits;
	int show_auto_sync_source = 0;
	int i;
	unsigned int status;
	int x;

	status = rme9652_read(rme9652, RME9652_status_register);

	snd_iprintf(buffer, "%s (Card #%d)\n", rme9652->card_name, rme9652->card->number + 1);
	snd_iprintf(buffer, "Buffers: capture %p playback %p\n",
		    rme9652->capture_buffer, rme9652->playback_buffer);
	snd_iprintf(buffer, "IRQ: %d Registers bus: 0x%lx VM: 0x%lx\n",
		    rme9652->irq, rme9652->port, (unsigned long)rme9652->iobase);
	snd_iprintf(buffer, "Control register: %x\n", rme9652->control_register);

	snd_iprintf(buffer, "\n");

	x = 1 << (6 + rme9652_decode_latency(rme9652->control_register & 
					     RME9652_latency));

	snd_iprintf(buffer, "Latency: %d samples (2 periods of %lu bytes)\n", 
		    x, (unsigned long) rme9652->period_bytes);
	snd_iprintf(buffer, "Hardware pointer (frames): %ld\n",
		    rme9652_hw_pointer(rme9652));
	snd_iprintf(buffer, "Passthru: %s\n",
		    rme9652->passthru ? "yes" : "no");

	if ((rme9652->control_register & (RME9652_Master | RME9652_wsel)) == 0) {
		snd_iprintf(buffer, "Clock mode: autosync\n");
		show_auto_sync_source = 1;
	} else if (rme9652->control_register & RME9652_wsel) {
		if (status & RME9652_wsel_rd) {
			snd_iprintf(buffer, "Clock mode: word clock\n");
		} else {
			snd_iprintf(buffer, "Clock mode: word clock (no signal)\n");
		}
	} else {
		snd_iprintf(buffer, "Clock mode: master\n");
	}

	if (show_auto_sync_source) {
		switch (rme9652->control_register & RME9652_SyncPref_Mask) {
		case RME9652_SyncPref_ADAT1:
			snd_iprintf(buffer, "Pref. sync source: ADAT1\n");
			break;
		case RME9652_SyncPref_ADAT2:
			snd_iprintf(buffer, "Pref. sync source: ADAT2\n");
			break;
		case RME9652_SyncPref_ADAT3:
			snd_iprintf(buffer, "Pref. sync source: ADAT3\n");
			break;
		case RME9652_SyncPref_SPDIF:
			snd_iprintf(buffer, "Pref. sync source: IEC958\n");
			break;
		default:
			snd_iprintf(buffer, "Pref. sync source: ???\n");
		}
	}

	if (rme9652->hw_rev >= 15)
		snd_iprintf(buffer, "\nADAT1 Input source: %s\n",
			    (rme9652->control_register & RME9652_ADAT1_INTERNAL) ?
			    "Internal" : "ADAT1 optical");

	snd_iprintf(buffer, "\n");

	switch (rme9652_decode_spdif_in(rme9652->control_register & 
					RME9652_inp)) {
	case RME9652_SPDIFIN_OPTICAL:
		snd_iprintf(buffer, "IEC958 input: ADAT1\n");
		break;
	case RME9652_SPDIFIN_COAXIAL:
		snd_iprintf(buffer, "IEC958 input: Coaxial\n");
		break;
	case RME9652_SPDIFIN_INTERN:
		snd_iprintf(buffer, "IEC958 input: Internal\n");
		break;
	default:
		snd_iprintf(buffer, "IEC958 input: ???\n");
		break;
	}

	if (rme9652->control_register & RME9652_opt_out) {
		snd_iprintf(buffer, "IEC958 output: Coaxial & ADAT1\n");
	} else {
		snd_iprintf(buffer, "IEC958 output: Coaxial only\n");
	}

	if (rme9652->control_register & RME9652_PRO) {
		snd_iprintf(buffer, "IEC958 quality: Professional\n");
	} else {
		snd_iprintf(buffer, "IEC958 quality: Consumer\n");
	}

	if (rme9652->control_register & RME9652_EMP) {
		snd_iprintf(buffer, "IEC958 emphasis: on\n");
	} else {
		snd_iprintf(buffer, "IEC958 emphasis: off\n");
	}

	if (rme9652->control_register & RME9652_Dolby) {
		snd_iprintf(buffer, "IEC958 Dolby: on\n");
	} else {
		snd_iprintf(buffer, "IEC958 Dolby: off\n");
	}

	i = rme9652_spdif_sample_rate(rme9652);

	if (i < 0) {
		snd_iprintf(buffer,
			    "IEC958 sample rate: error flag set\n");
	} else if (i == 0) {
		snd_iprintf(buffer, "IEC958 sample rate: undetermined\n");
	} else {
		snd_iprintf(buffer, "IEC958 sample rate: %d\n", i);
	}

	snd_iprintf(buffer, "\n");

	snd_iprintf(buffer, "ADAT Sample rate: %dHz\n",
		    rme9652_adat_sample_rate(rme9652));

	/* Sync Check */

	x = status & RME9652_sync_0;
	if (status & RME9652_lock_0) {
		snd_iprintf(buffer, "ADAT1: %s\n", x ? "Sync" : "Lock");
	} else {
		snd_iprintf(buffer, "ADAT1: No Lock\n");
	}

	x = status & RME9652_sync_1;
	if (status & RME9652_lock_1) {
		snd_iprintf(buffer, "ADAT2: %s\n", x ? "Sync" : "Lock");
	} else {
		snd_iprintf(buffer, "ADAT2: No Lock\n");
	}

	x = status & RME9652_sync_2;
	if (status & RME9652_lock_2) {
		snd_iprintf(buffer, "ADAT3: %s\n", x ? "Sync" : "Lock");
	} else {
		snd_iprintf(buffer, "ADAT3: No Lock\n");
	}

	snd_iprintf(buffer, "\n");

	snd_iprintf(buffer, "Timecode signal: %s\n",
		    (status & RME9652_tc_valid) ? "yes" : "no");

	/* thru modes */

	snd_iprintf(buffer, "Punch Status:\n\n");

	for (i = 0; i < rme9652->ss_channels; i++) {
		if (thru_bits & (1 << i)) {
			snd_iprintf(buffer, "%2d:  on ", i + 1);
		} else {
			snd_iprintf(buffer, "%2d: off ", i + 1);
		}

		if (((i + 1) % 8) == 0) {
			snd_iprintf(buffer, "\n");
		}
	}

	snd_iprintf(buffer, "\n");
}

static void snd_rme9652_proc_init(struct snd_rme9652 *rme9652)
{
	snd_card_ro_proc_new(rme9652->card, "rme9652", rme9652,
			     snd_rme9652_proc_read);
}

static void snd_rme9652_card_free(struct snd_card *card)
{
	struct snd_rme9652 *rme9652 = (struct snd_rme9652 *) card->private_data;

	if (rme9652->irq >= 0)
		rme9652_stop(rme9652);
}

static int snd_rme9652_initialize_memory(struct snd_rme9652 *rme9652)
{
	struct snd_dma_buffer *capture_dma, *playback_dma;

<<<<<<< HEAD
	rme9652->capture_dma_buf =
		snd_hammerfall_get_buffer(rme9652->pci, RME9652_DMA_AREA_BYTES);
	rme9652->playback_dma_buf =
		snd_hammerfall_get_buffer(rme9652->pci, RME9652_DMA_AREA_BYTES);
	if (!rme9652->capture_dma_buf || !rme9652->playback_dma_buf) {
=======
	capture_dma = snd_hammerfall_get_buffer(rme9652->pci, RME9652_DMA_AREA_BYTES);
	playback_dma = snd_hammerfall_get_buffer(rme9652->pci, RME9652_DMA_AREA_BYTES);
	if (!capture_dma || !playback_dma) {
>>>>>>> df0cc57e
		dev_err(rme9652->card->dev,
			"%s: no buffers available\n", rme9652->card_name);
		return -ENOMEM;
	}

	/* copy to the own data for alignment */
	rme9652->capture_dma_buf = *capture_dma;
	rme9652->playback_dma_buf = *playback_dma;

<<<<<<< HEAD
	cb_bus = ALIGN(rme9652->capture_dma_buf->addr, 0x10000ul);
	pb_bus = ALIGN(rme9652->playback_dma_buf->addr, 0x10000ul);
=======
	/* Align to bus-space 64K boundary */
	rme9652->capture_dma_buf.addr = ALIGN(capture_dma->addr, 0x10000ul);
	rme9652->playback_dma_buf.addr = ALIGN(playback_dma->addr, 0x10000ul);
>>>>>>> df0cc57e

	/* Tell the card where it is */
	rme9652_write(rme9652, RME9652_rec_buffer, rme9652->capture_dma_buf.addr);
	rme9652_write(rme9652, RME9652_play_buffer, rme9652->playback_dma_buf.addr);

<<<<<<< HEAD
	rme9652_write(rme9652, RME9652_rec_buffer, cb_bus);
	rme9652_write(rme9652, RME9652_play_buffer, pb_bus);

	rme9652->capture_buffer = rme9652->capture_dma_buf->area + (cb_bus - rme9652->capture_dma_buf->addr);
	rme9652->playback_buffer = rme9652->playback_dma_buf->area + (pb_bus - rme9652->playback_dma_buf->addr);
=======
	rme9652->capture_dma_buf.area += rme9652->capture_dma_buf.addr - capture_dma->addr;
	rme9652->playback_dma_buf.area += rme9652->playback_dma_buf.addr - playback_dma->addr;
	rme9652->capture_buffer = rme9652->capture_dma_buf.area;
	rme9652->playback_buffer = rme9652->playback_dma_buf.area;
>>>>>>> df0cc57e

	return 0;
}

static void snd_rme9652_set_defaults(struct snd_rme9652 *rme9652)
{
	unsigned int k;

	/* ASSUMPTION: rme9652->lock is either held, or
	   there is no need to hold it (e.g. during module
	   initialization).
	 */

	/* set defaults:

	   SPDIF Input via Coax 
	   autosync clock mode
	   maximum latency (7 = 8192 samples, 64Kbyte buffer,
	   which implies 2 4096 sample, 32Kbyte periods).
	   
	   if rev 1.5, initialize the S/PDIF receiver.

	 */

	rme9652->control_register =
	    RME9652_inp_0 | rme9652_encode_latency(7);

	rme9652_write(rme9652, RME9652_control_register, rme9652->control_register);

	rme9652_reset_hw_pointer(rme9652);
	rme9652_compute_period_size(rme9652);

	/* default: thru off for all channels */

	for (k = 0; k < RME9652_NCHANNELS; ++k)
		rme9652_write(rme9652, RME9652_thru_base + k * 4, 0);

	rme9652->thru_bits = 0;
	rme9652->passthru = 0;

	/* set a default rate so that the channel map is set up */

	rme9652_set_rate(rme9652, 48000);
}

static irqreturn_t snd_rme9652_interrupt(int irq, void *dev_id)
{
	struct snd_rme9652 *rme9652 = (struct snd_rme9652 *) dev_id;

	if (!(rme9652_read(rme9652, RME9652_status_register) & RME9652_IRQ)) {
		return IRQ_NONE;
	}

	rme9652_write(rme9652, RME9652_irq_clear, 0);

	if (rme9652->capture_substream) {
		snd_pcm_period_elapsed(rme9652->pcm->streams[SNDRV_PCM_STREAM_CAPTURE].substream);
	}

	if (rme9652->playback_substream) {
		snd_pcm_period_elapsed(rme9652->pcm->streams[SNDRV_PCM_STREAM_PLAYBACK].substream);
	}
	return IRQ_HANDLED;
}

static snd_pcm_uframes_t snd_rme9652_hw_pointer(struct snd_pcm_substream *substream)
{
	struct snd_rme9652 *rme9652 = snd_pcm_substream_chip(substream);
	return rme9652_hw_pointer(rme9652);
}

static char *rme9652_channel_buffer_location(struct snd_rme9652 *rme9652,
					     int stream,
					     int channel)

{
	int mapped_channel;

	if (snd_BUG_ON(channel < 0 || channel >= RME9652_NCHANNELS))
		return NULL;
        
	mapped_channel = rme9652->channel_map[channel];
	if (mapped_channel < 0)
		return NULL;
	
	if (stream == SNDRV_PCM_STREAM_CAPTURE) {
		return rme9652->capture_buffer +
			(mapped_channel * RME9652_CHANNEL_BUFFER_BYTES);
	} else {
		return rme9652->playback_buffer +
			(mapped_channel * RME9652_CHANNEL_BUFFER_BYTES);
	}
}

static int snd_rme9652_playback_copy(struct snd_pcm_substream *substream,
				     int channel, unsigned long pos,
				     void __user *src, unsigned long count)
{
	struct snd_rme9652 *rme9652 = snd_pcm_substream_chip(substream);
	char *channel_buf;

	if (snd_BUG_ON(pos + count > RME9652_CHANNEL_BUFFER_BYTES))
		return -EINVAL;

	channel_buf = rme9652_channel_buffer_location (rme9652,
						       substream->pstr->stream,
						       channel);
	if (snd_BUG_ON(!channel_buf))
		return -EIO;
	if (copy_from_user(channel_buf + pos, src, count))
		return -EFAULT;
	return 0;
}

static int snd_rme9652_playback_copy_kernel(struct snd_pcm_substream *substream,
					    int channel, unsigned long pos,
					    void *src, unsigned long count)
{
	struct snd_rme9652 *rme9652 = snd_pcm_substream_chip(substream);
	char *channel_buf;

	channel_buf = rme9652_channel_buffer_location(rme9652,
						      substream->pstr->stream,
						      channel);
	if (snd_BUG_ON(!channel_buf))
		return -EIO;
	memcpy(channel_buf + pos, src, count);
	return 0;
}

static int snd_rme9652_capture_copy(struct snd_pcm_substream *substream,
				    int channel, unsigned long pos,
				    void __user *dst, unsigned long count)
{
	struct snd_rme9652 *rme9652 = snd_pcm_substream_chip(substream);
	char *channel_buf;

	if (snd_BUG_ON(pos + count > RME9652_CHANNEL_BUFFER_BYTES))
		return -EINVAL;

	channel_buf = rme9652_channel_buffer_location (rme9652,
						       substream->pstr->stream,
						       channel);
	if (snd_BUG_ON(!channel_buf))
		return -EIO;
	if (copy_to_user(dst, channel_buf + pos, count))
		return -EFAULT;
	return 0;
}

static int snd_rme9652_capture_copy_kernel(struct snd_pcm_substream *substream,
					   int channel, unsigned long pos,
					   void *dst, unsigned long count)
{
	struct snd_rme9652 *rme9652 = snd_pcm_substream_chip(substream);
	char *channel_buf;

	channel_buf = rme9652_channel_buffer_location(rme9652,
						      substream->pstr->stream,
						      channel);
	if (snd_BUG_ON(!channel_buf))
		return -EIO;
	memcpy(dst, channel_buf + pos, count);
	return 0;
}

static int snd_rme9652_hw_silence(struct snd_pcm_substream *substream,
				  int channel, unsigned long pos,
				  unsigned long count)
{
	struct snd_rme9652 *rme9652 = snd_pcm_substream_chip(substream);
	char *channel_buf;

	channel_buf = rme9652_channel_buffer_location (rme9652,
						       substream->pstr->stream,
						       channel);
	if (snd_BUG_ON(!channel_buf))
		return -EIO;
	memset(channel_buf + pos, 0, count);
	return 0;
}

static int snd_rme9652_reset(struct snd_pcm_substream *substream)
{
	struct snd_pcm_runtime *runtime = substream->runtime;
	struct snd_rme9652 *rme9652 = snd_pcm_substream_chip(substream);
	struct snd_pcm_substream *other;
	if (substream->stream == SNDRV_PCM_STREAM_PLAYBACK)
		other = rme9652->capture_substream;
	else
		other = rme9652->playback_substream;
	if (rme9652->running)
		runtime->status->hw_ptr = rme9652_hw_pointer(rme9652);
	else
		runtime->status->hw_ptr = 0;
	if (other) {
		struct snd_pcm_substream *s;
		struct snd_pcm_runtime *oruntime = other->runtime;
		snd_pcm_group_for_each_entry(s, substream) {
			if (s == other) {
				oruntime->status->hw_ptr = runtime->status->hw_ptr;
				break;
			}
		}
	}
	return 0;
}

static int snd_rme9652_hw_params(struct snd_pcm_substream *substream,
				 struct snd_pcm_hw_params *params)
{
	struct snd_rme9652 *rme9652 = snd_pcm_substream_chip(substream);
	int err;
	pid_t this_pid;
	pid_t other_pid;

	spin_lock_irq(&rme9652->lock);

	if (substream->pstr->stream == SNDRV_PCM_STREAM_PLAYBACK) {
		rme9652->control_register &= ~(RME9652_PRO | RME9652_Dolby | RME9652_EMP);
		rme9652_write(rme9652, RME9652_control_register, rme9652->control_register |= rme9652->creg_spdif_stream);
		this_pid = rme9652->playback_pid;
		other_pid = rme9652->capture_pid;
	} else {
		this_pid = rme9652->capture_pid;
		other_pid = rme9652->playback_pid;
	}

	if ((other_pid > 0) && (this_pid != other_pid)) {

		/* The other stream is open, and not by the same
		   task as this one. Make sure that the parameters
		   that matter are the same.
		 */

		if ((int)params_rate(params) !=
		    rme9652_adat_sample_rate(rme9652)) {
			spin_unlock_irq(&rme9652->lock);
			_snd_pcm_hw_param_setempty(params, SNDRV_PCM_HW_PARAM_RATE);
			return -EBUSY;
		}

		if (params_period_size(params) != rme9652->period_bytes / 4) {
			spin_unlock_irq(&rme9652->lock);
			_snd_pcm_hw_param_setempty(params, SNDRV_PCM_HW_PARAM_PERIOD_SIZE);
			return -EBUSY;
		}

		/* We're fine. */

		spin_unlock_irq(&rme9652->lock);
 		return 0;

	} else {
		spin_unlock_irq(&rme9652->lock);
	}

	/* how to make sure that the rate matches an externally-set one ?
	 */

	err = rme9652_set_rate(rme9652, params_rate(params));
	if (err < 0) {
		_snd_pcm_hw_param_setempty(params, SNDRV_PCM_HW_PARAM_RATE);
		return err;
	}

	err = rme9652_set_interrupt_interval(rme9652, params_period_size(params));
	if (err < 0) {
		_snd_pcm_hw_param_setempty(params, SNDRV_PCM_HW_PARAM_PERIOD_SIZE);
		return err;
	}

	return 0;
}

static int snd_rme9652_channel_info(struct snd_pcm_substream *substream,
				    struct snd_pcm_channel_info *info)
{
	struct snd_rme9652 *rme9652 = snd_pcm_substream_chip(substream);
	int chn;

	if (snd_BUG_ON(info->channel >= RME9652_NCHANNELS))
		return -EINVAL;

	chn = rme9652->channel_map[array_index_nospec(info->channel,
						      RME9652_NCHANNELS)];
	if (chn < 0)
		return -EINVAL;

	info->offset = chn * RME9652_CHANNEL_BUFFER_BYTES;
	info->first = 0;
	info->step = 32;
	return 0;
}

static int snd_rme9652_ioctl(struct snd_pcm_substream *substream,
			     unsigned int cmd, void *arg)
{
	switch (cmd) {
	case SNDRV_PCM_IOCTL1_RESET:
	{
		return snd_rme9652_reset(substream);
	}
	case SNDRV_PCM_IOCTL1_CHANNEL_INFO:
	{
		struct snd_pcm_channel_info *info = arg;
		return snd_rme9652_channel_info(substream, info);
	}
	default:
		break;
	}

	return snd_pcm_lib_ioctl(substream, cmd, arg);
}

static void rme9652_silence_playback(struct snd_rme9652 *rme9652)
{
	memset(rme9652->playback_buffer, 0, RME9652_DMA_AREA_BYTES);
}

static int snd_rme9652_trigger(struct snd_pcm_substream *substream,
			       int cmd)
{
	struct snd_rme9652 *rme9652 = snd_pcm_substream_chip(substream);
	struct snd_pcm_substream *other;
	int running;
	spin_lock(&rme9652->lock);
	running = rme9652->running;
	switch (cmd) {
	case SNDRV_PCM_TRIGGER_START:
		running |= 1 << substream->stream;
		break;
	case SNDRV_PCM_TRIGGER_STOP:
		running &= ~(1 << substream->stream);
		break;
	default:
		snd_BUG();
		spin_unlock(&rme9652->lock);
		return -EINVAL;
	}
	if (substream->stream == SNDRV_PCM_STREAM_PLAYBACK)
		other = rme9652->capture_substream;
	else
		other = rme9652->playback_substream;

	if (other) {
		struct snd_pcm_substream *s;
		snd_pcm_group_for_each_entry(s, substream) {
			if (s == other) {
				snd_pcm_trigger_done(s, substream);
				if (cmd == SNDRV_PCM_TRIGGER_START)
					running |= 1 << s->stream;
				else
					running &= ~(1 << s->stream);
				goto _ok;
			}
		}
		if (cmd == SNDRV_PCM_TRIGGER_START) {
			if (!(running & (1 << SNDRV_PCM_STREAM_PLAYBACK)) &&
			    substream->stream == SNDRV_PCM_STREAM_CAPTURE)
				rme9652_silence_playback(rme9652);
		} else {
			if (running &&
			    substream->stream == SNDRV_PCM_STREAM_PLAYBACK)
				rme9652_silence_playback(rme9652);
		}
	} else {
		if (substream->stream == SNDRV_PCM_STREAM_CAPTURE) 
			rme9652_silence_playback(rme9652);
	}
 _ok:
	snd_pcm_trigger_done(substream, substream);
	if (!rme9652->running && running)
		rme9652_start(rme9652);
	else if (rme9652->running && !running)
		rme9652_stop(rme9652);
	rme9652->running = running;
	spin_unlock(&rme9652->lock);

	return 0;
}

static int snd_rme9652_prepare(struct snd_pcm_substream *substream)
{
	struct snd_rme9652 *rme9652 = snd_pcm_substream_chip(substream);
	unsigned long flags;

	spin_lock_irqsave(&rme9652->lock, flags);
	if (!rme9652->running)
		rme9652_reset_hw_pointer(rme9652);
	spin_unlock_irqrestore(&rme9652->lock, flags);
	return 0;
}

static const struct snd_pcm_hardware snd_rme9652_playback_subinfo =
{
	.info =			(SNDRV_PCM_INFO_MMAP |
				 SNDRV_PCM_INFO_MMAP_VALID |
				 SNDRV_PCM_INFO_NONINTERLEAVED |
				 SNDRV_PCM_INFO_SYNC_START |
				 SNDRV_PCM_INFO_DOUBLE),
	.formats =		SNDRV_PCM_FMTBIT_S32_LE,
	.rates =		(SNDRV_PCM_RATE_44100 | 
				 SNDRV_PCM_RATE_48000 | 
				 SNDRV_PCM_RATE_88200 | 
				 SNDRV_PCM_RATE_96000),
	.rate_min =		44100,
	.rate_max =		96000,
	.channels_min =		10,
	.channels_max =		26,
	.buffer_bytes_max =	RME9652_CHANNEL_BUFFER_BYTES * 26,
	.period_bytes_min =	(64 * 4) * 10,
	.period_bytes_max =	(8192 * 4) * 26,
	.periods_min =		2,
	.periods_max =		2,
	.fifo_size =		0,
};

static const struct snd_pcm_hardware snd_rme9652_capture_subinfo =
{
	.info =			(SNDRV_PCM_INFO_MMAP |
				 SNDRV_PCM_INFO_MMAP_VALID |
				 SNDRV_PCM_INFO_NONINTERLEAVED |
				 SNDRV_PCM_INFO_SYNC_START),
	.formats =		SNDRV_PCM_FMTBIT_S32_LE,
	.rates =		(SNDRV_PCM_RATE_44100 | 
				 SNDRV_PCM_RATE_48000 | 
				 SNDRV_PCM_RATE_88200 | 
				 SNDRV_PCM_RATE_96000),
	.rate_min =		44100,
	.rate_max =		96000,
	.channels_min =		10,
	.channels_max =		26,
	.buffer_bytes_max =	RME9652_CHANNEL_BUFFER_BYTES *26,
	.period_bytes_min =	(64 * 4) * 10,
	.period_bytes_max =	(8192 * 4) * 26,
	.periods_min =		2,
	.periods_max =		2,
	.fifo_size =		0,
};

static const unsigned int period_sizes[] = { 64, 128, 256, 512, 1024, 2048, 4096, 8192 };

static const struct snd_pcm_hw_constraint_list hw_constraints_period_sizes = {
	.count = ARRAY_SIZE(period_sizes),
	.list = period_sizes,
	.mask = 0
};

static int snd_rme9652_hw_rule_channels(struct snd_pcm_hw_params *params,
					struct snd_pcm_hw_rule *rule)
{
	struct snd_rme9652 *rme9652 = rule->private;
	struct snd_interval *c = hw_param_interval(params, SNDRV_PCM_HW_PARAM_CHANNELS);
	unsigned int list[2] = { rme9652->ds_channels, rme9652->ss_channels };
	return snd_interval_list(c, 2, list, 0);
}

static int snd_rme9652_hw_rule_channels_rate(struct snd_pcm_hw_params *params,
					     struct snd_pcm_hw_rule *rule)
{
	struct snd_rme9652 *rme9652 = rule->private;
	struct snd_interval *c = hw_param_interval(params, SNDRV_PCM_HW_PARAM_CHANNELS);
	struct snd_interval *r = hw_param_interval(params, SNDRV_PCM_HW_PARAM_RATE);
	if (r->min > 48000) {
		struct snd_interval t = {
			.min = rme9652->ds_channels,
			.max = rme9652->ds_channels,
			.integer = 1,
		};
		return snd_interval_refine(c, &t);
	} else if (r->max < 88200) {
		struct snd_interval t = {
			.min = rme9652->ss_channels,
			.max = rme9652->ss_channels,
			.integer = 1,
		};
		return snd_interval_refine(c, &t);
	}
	return 0;
}

static int snd_rme9652_hw_rule_rate_channels(struct snd_pcm_hw_params *params,
					     struct snd_pcm_hw_rule *rule)
{
	struct snd_rme9652 *rme9652 = rule->private;
	struct snd_interval *c = hw_param_interval(params, SNDRV_PCM_HW_PARAM_CHANNELS);
	struct snd_interval *r = hw_param_interval(params, SNDRV_PCM_HW_PARAM_RATE);
	if (c->min >= rme9652->ss_channels) {
		struct snd_interval t = {
			.min = 44100,
			.max = 48000,
			.integer = 1,
		};
		return snd_interval_refine(r, &t);
	} else if (c->max <= rme9652->ds_channels) {
		struct snd_interval t = {
			.min = 88200,
			.max = 96000,
			.integer = 1,
		};
		return snd_interval_refine(r, &t);
	}
	return 0;
}

static int snd_rme9652_playback_open(struct snd_pcm_substream *substream)
{
	struct snd_rme9652 *rme9652 = snd_pcm_substream_chip(substream);
	struct snd_pcm_runtime *runtime = substream->runtime;

	spin_lock_irq(&rme9652->lock);

	snd_pcm_set_sync(substream);

        runtime->hw = snd_rme9652_playback_subinfo;
<<<<<<< HEAD
	snd_pcm_set_runtime_buffer(substream, rme9652->playback_dma_buf);
=======
	snd_pcm_set_runtime_buffer(substream, &rme9652->playback_dma_buf);
>>>>>>> df0cc57e

	if (rme9652->capture_substream == NULL) {
		rme9652_stop(rme9652);
		rme9652_set_thru(rme9652, -1, 0);
	}

	rme9652->playback_pid = current->pid;
	rme9652->playback_substream = substream;

	spin_unlock_irq(&rme9652->lock);

	snd_pcm_hw_constraint_msbits(runtime, 0, 32, 24);
	snd_pcm_hw_constraint_list(runtime, 0, SNDRV_PCM_HW_PARAM_PERIOD_SIZE, &hw_constraints_period_sizes);
	snd_pcm_hw_rule_add(runtime, 0, SNDRV_PCM_HW_PARAM_CHANNELS,
			     snd_rme9652_hw_rule_channels, rme9652,
			     SNDRV_PCM_HW_PARAM_CHANNELS, -1);
	snd_pcm_hw_rule_add(runtime, 0, SNDRV_PCM_HW_PARAM_CHANNELS,
			     snd_rme9652_hw_rule_channels_rate, rme9652,
			     SNDRV_PCM_HW_PARAM_RATE, -1);
	snd_pcm_hw_rule_add(runtime, 0, SNDRV_PCM_HW_PARAM_RATE,
			     snd_rme9652_hw_rule_rate_channels, rme9652,
			     SNDRV_PCM_HW_PARAM_CHANNELS, -1);

	rme9652->creg_spdif_stream = rme9652->creg_spdif;
	rme9652->spdif_ctl->vd[0].access &= ~SNDRV_CTL_ELEM_ACCESS_INACTIVE;
	snd_ctl_notify(rme9652->card, SNDRV_CTL_EVENT_MASK_VALUE |
		       SNDRV_CTL_EVENT_MASK_INFO, &rme9652->spdif_ctl->id);
	return 0;
}

static int snd_rme9652_playback_release(struct snd_pcm_substream *substream)
{
	struct snd_rme9652 *rme9652 = snd_pcm_substream_chip(substream);

	spin_lock_irq(&rme9652->lock);

	rme9652->playback_pid = -1;
	rme9652->playback_substream = NULL;

	spin_unlock_irq(&rme9652->lock);

	rme9652->spdif_ctl->vd[0].access |= SNDRV_CTL_ELEM_ACCESS_INACTIVE;
	snd_ctl_notify(rme9652->card, SNDRV_CTL_EVENT_MASK_VALUE |
		       SNDRV_CTL_EVENT_MASK_INFO, &rme9652->spdif_ctl->id);
	return 0;
}


static int snd_rme9652_capture_open(struct snd_pcm_substream *substream)
{
	struct snd_rme9652 *rme9652 = snd_pcm_substream_chip(substream);
	struct snd_pcm_runtime *runtime = substream->runtime;

	spin_lock_irq(&rme9652->lock);

	snd_pcm_set_sync(substream);

	runtime->hw = snd_rme9652_capture_subinfo;
<<<<<<< HEAD
	snd_pcm_set_runtime_buffer(substream, rme9652->capture_dma_buf);
=======
	snd_pcm_set_runtime_buffer(substream, &rme9652->capture_dma_buf);
>>>>>>> df0cc57e

	if (rme9652->playback_substream == NULL) {
		rme9652_stop(rme9652);
		rme9652_set_thru(rme9652, -1, 0);
	}

	rme9652->capture_pid = current->pid;
	rme9652->capture_substream = substream;

	spin_unlock_irq(&rme9652->lock);

	snd_pcm_hw_constraint_msbits(runtime, 0, 32, 24);
	snd_pcm_hw_constraint_list(runtime, 0, SNDRV_PCM_HW_PARAM_PERIOD_SIZE, &hw_constraints_period_sizes);
	snd_pcm_hw_rule_add(runtime, 0, SNDRV_PCM_HW_PARAM_CHANNELS,
			     snd_rme9652_hw_rule_channels, rme9652,
			     SNDRV_PCM_HW_PARAM_CHANNELS, -1);
	snd_pcm_hw_rule_add(runtime, 0, SNDRV_PCM_HW_PARAM_CHANNELS,
			     snd_rme9652_hw_rule_channels_rate, rme9652,
			     SNDRV_PCM_HW_PARAM_RATE, -1);
	snd_pcm_hw_rule_add(runtime, 0, SNDRV_PCM_HW_PARAM_RATE,
			     snd_rme9652_hw_rule_rate_channels, rme9652,
			     SNDRV_PCM_HW_PARAM_CHANNELS, -1);
	return 0;
}

static int snd_rme9652_capture_release(struct snd_pcm_substream *substream)
{
	struct snd_rme9652 *rme9652 = snd_pcm_substream_chip(substream);

	spin_lock_irq(&rme9652->lock);

	rme9652->capture_pid = -1;
	rme9652->capture_substream = NULL;

	spin_unlock_irq(&rme9652->lock);
	return 0;
}

static const struct snd_pcm_ops snd_rme9652_playback_ops = {
	.open =		snd_rme9652_playback_open,
	.close =	snd_rme9652_playback_release,
	.ioctl =	snd_rme9652_ioctl,
	.hw_params =	snd_rme9652_hw_params,
	.prepare =	snd_rme9652_prepare,
	.trigger =	snd_rme9652_trigger,
	.pointer =	snd_rme9652_hw_pointer,
	.copy_user =	snd_rme9652_playback_copy,
	.copy_kernel =	snd_rme9652_playback_copy_kernel,
	.fill_silence =	snd_rme9652_hw_silence,
};

static const struct snd_pcm_ops snd_rme9652_capture_ops = {
	.open =		snd_rme9652_capture_open,
	.close =	snd_rme9652_capture_release,
	.ioctl =	snd_rme9652_ioctl,
	.hw_params =	snd_rme9652_hw_params,
	.prepare =	snd_rme9652_prepare,
	.trigger =	snd_rme9652_trigger,
	.pointer =	snd_rme9652_hw_pointer,
	.copy_user =	snd_rme9652_capture_copy,
	.copy_kernel =	snd_rme9652_capture_copy_kernel,
};

static int snd_rme9652_create_pcm(struct snd_card *card,
				  struct snd_rme9652 *rme9652)
{
	struct snd_pcm *pcm;
	int err;

	err = snd_pcm_new(card, rme9652->card_name, 0, 1, 1, &pcm);
	if (err < 0)
		return err;

	rme9652->pcm = pcm;
	pcm->private_data = rme9652;
	strcpy(pcm->name, rme9652->card_name);

	snd_pcm_set_ops(pcm, SNDRV_PCM_STREAM_PLAYBACK, &snd_rme9652_playback_ops);
	snd_pcm_set_ops(pcm, SNDRV_PCM_STREAM_CAPTURE, &snd_rme9652_capture_ops);

	pcm->info_flags = SNDRV_PCM_INFO_JOINT_DUPLEX;

	return 0;
}

static int snd_rme9652_create(struct snd_card *card,
			      struct snd_rme9652 *rme9652,
			      int precise_ptr)
{
	struct pci_dev *pci = rme9652->pci;
	int err;
	int status;
	unsigned short rev;

	rme9652->irq = -1;
	rme9652->card = card;

	pci_read_config_word(rme9652->pci, PCI_CLASS_REVISION, &rev);

	switch (rev & 0xff) {
	case 3:
	case 4:
	case 8:
	case 9:
		break;

	default:
		/* who knows? */
		return -ENODEV;
	}

	err = pcim_enable_device(pci);
	if (err < 0)
		return err;

	spin_lock_init(&rme9652->lock);

	err = pci_request_regions(pci, "rme9652");
	if (err < 0)
		return err;
	rme9652->port = pci_resource_start(pci, 0);
	rme9652->iobase = devm_ioremap(&pci->dev, rme9652->port, RME9652_IO_EXTENT);
	if (rme9652->iobase == NULL) {
		dev_err(card->dev, "unable to remap region 0x%lx-0x%lx\n",
			rme9652->port, rme9652->port + RME9652_IO_EXTENT - 1);
		return -EBUSY;
	}
	
	if (devm_request_irq(&pci->dev, pci->irq, snd_rme9652_interrupt,
			     IRQF_SHARED, KBUILD_MODNAME, rme9652)) {
		dev_err(card->dev, "unable to request IRQ %d\n", pci->irq);
		return -EBUSY;
	}
	rme9652->irq = pci->irq;
	card->sync_irq = rme9652->irq;
	rme9652->precise_ptr = precise_ptr;

	/* Determine the h/w rev level of the card. This seems like
	   a particularly kludgy way to encode it, but its what RME
	   chose to do, so we follow them ...
	*/

	status = rme9652_read(rme9652, RME9652_status_register);
	if (rme9652_decode_spdif_rate(status&RME9652_F) == 1) {
		rme9652->hw_rev = 15;
	} else {
		rme9652->hw_rev = 11;
	}

	/* Differentiate between the standard Hammerfall, and the
	   "Light", which does not have the expansion board. This
	   method comes from information received from Mathhias
	   Clausen at RME. Display the EEPROM and h/w revID where
	   relevant.  
	*/

	switch (rev) {
	case 8: /* original eprom */
		strcpy(card->driver, "RME9636");
		if (rme9652->hw_rev == 15) {
			rme9652->card_name = "RME Digi9636 (Rev 1.5)";
		} else {
			rme9652->card_name = "RME Digi9636";
		}
		rme9652->ss_channels = RME9636_NCHANNELS;
		break;
	case 9: /* W36_G EPROM */
		strcpy(card->driver, "RME9636");
		rme9652->card_name = "RME Digi9636 (Rev G)";
		rme9652->ss_channels = RME9636_NCHANNELS;
		break;
	case 4: /* W52_G EPROM */
		strcpy(card->driver, "RME9652");
		rme9652->card_name = "RME Digi9652 (Rev G)";
		rme9652->ss_channels = RME9652_NCHANNELS;
		break;
	case 3: /* original eprom */
		strcpy(card->driver, "RME9652");
		if (rme9652->hw_rev == 15) {
			rme9652->card_name = "RME Digi9652 (Rev 1.5)";
		} else {
			rme9652->card_name = "RME Digi9652";
		}
		rme9652->ss_channels = RME9652_NCHANNELS;
		break;
	}

	rme9652->ds_channels = (rme9652->ss_channels - 2) / 2 + 2;

	pci_set_master(rme9652->pci);

	err = snd_rme9652_initialize_memory(rme9652);
	if (err < 0)
		return err;

	err = snd_rme9652_create_pcm(card, rme9652);
	if (err < 0)
		return err;

	err = snd_rme9652_create_controls(card, rme9652);
	if (err < 0)
		return err;

	snd_rme9652_proc_init(rme9652);

	rme9652->last_spdif_sample_rate = -1;
	rme9652->last_adat_sample_rate = -1;
	rme9652->playback_pid = -1;
	rme9652->capture_pid = -1;
	rme9652->capture_substream = NULL;
	rme9652->playback_substream = NULL;

	snd_rme9652_set_defaults(rme9652);

	if (rme9652->hw_rev == 15) {
		rme9652_initialize_spdif_receiver (rme9652);
	}

	return 0;
}

static int snd_rme9652_probe(struct pci_dev *pci,
			     const struct pci_device_id *pci_id)
{
	static int dev;
	struct snd_rme9652 *rme9652;
	struct snd_card *card;
	int err;

	if (dev >= SNDRV_CARDS)
		return -ENODEV;
	if (!enable[dev]) {
		dev++;
		return -ENOENT;
	}

	err = snd_devm_card_new(&pci->dev, index[dev], id[dev], THIS_MODULE,
				sizeof(struct snd_rme9652), &card);

	if (err < 0)
		return err;

	rme9652 = (struct snd_rme9652 *) card->private_data;
	card->private_free = snd_rme9652_card_free;
	rme9652->dev = dev;
	rme9652->pci = pci;
	err = snd_rme9652_create(card, rme9652, precise_ptr[dev]);
	if (err)
		return err;

	strcpy(card->shortname, rme9652->card_name);

	sprintf(card->longname, "%s at 0x%lx, irq %d",
		card->shortname, rme9652->port, rme9652->irq);
	err = snd_card_register(card);
	if (err)
		return err;
	pci_set_drvdata(pci, card);
	dev++;
	return 0;
}

static struct pci_driver rme9652_driver = {
	.name	  = KBUILD_MODNAME,
	.id_table = snd_rme9652_ids,
	.probe	  = snd_rme9652_probe,
};

module_pci_driver(rme9652_driver);<|MERGE_RESOLUTION|>--- conflicted
+++ resolved
@@ -208,16 +208,11 @@
 	unsigned char ds_channels;
 	unsigned char ss_channels;	/* different for hammerfall/hammerfall-light */
 
-<<<<<<< HEAD
-	struct snd_dma_buffer *playback_dma_buf;
-	struct snd_dma_buffer *capture_dma_buf;
-=======
 	/* DMA buffers; those are copied instances from the original snd_dma_buf
 	 * objects (which are managed via devres) for the address alignments
 	 */
 	struct snd_dma_buffer playback_dma_buf;
 	struct snd_dma_buffer capture_dma_buf;
->>>>>>> df0cc57e
 
 	unsigned char *capture_buffer;	/* suitably aligned address */
 	unsigned char *playback_buffer;	/* suitably aligned address */
@@ -1729,17 +1724,9 @@
 {
 	struct snd_dma_buffer *capture_dma, *playback_dma;
 
-<<<<<<< HEAD
-	rme9652->capture_dma_buf =
-		snd_hammerfall_get_buffer(rme9652->pci, RME9652_DMA_AREA_BYTES);
-	rme9652->playback_dma_buf =
-		snd_hammerfall_get_buffer(rme9652->pci, RME9652_DMA_AREA_BYTES);
-	if (!rme9652->capture_dma_buf || !rme9652->playback_dma_buf) {
-=======
 	capture_dma = snd_hammerfall_get_buffer(rme9652->pci, RME9652_DMA_AREA_BYTES);
 	playback_dma = snd_hammerfall_get_buffer(rme9652->pci, RME9652_DMA_AREA_BYTES);
 	if (!capture_dma || !playback_dma) {
->>>>>>> df0cc57e
 		dev_err(rme9652->card->dev,
 			"%s: no buffers available\n", rme9652->card_name);
 		return -ENOMEM;
@@ -1749,31 +1736,18 @@
 	rme9652->capture_dma_buf = *capture_dma;
 	rme9652->playback_dma_buf = *playback_dma;
 
-<<<<<<< HEAD
-	cb_bus = ALIGN(rme9652->capture_dma_buf->addr, 0x10000ul);
-	pb_bus = ALIGN(rme9652->playback_dma_buf->addr, 0x10000ul);
-=======
 	/* Align to bus-space 64K boundary */
 	rme9652->capture_dma_buf.addr = ALIGN(capture_dma->addr, 0x10000ul);
 	rme9652->playback_dma_buf.addr = ALIGN(playback_dma->addr, 0x10000ul);
->>>>>>> df0cc57e
 
 	/* Tell the card where it is */
 	rme9652_write(rme9652, RME9652_rec_buffer, rme9652->capture_dma_buf.addr);
 	rme9652_write(rme9652, RME9652_play_buffer, rme9652->playback_dma_buf.addr);
 
-<<<<<<< HEAD
-	rme9652_write(rme9652, RME9652_rec_buffer, cb_bus);
-	rme9652_write(rme9652, RME9652_play_buffer, pb_bus);
-
-	rme9652->capture_buffer = rme9652->capture_dma_buf->area + (cb_bus - rme9652->capture_dma_buf->addr);
-	rme9652->playback_buffer = rme9652->playback_dma_buf->area + (pb_bus - rme9652->playback_dma_buf->addr);
-=======
 	rme9652->capture_dma_buf.area += rme9652->capture_dma_buf.addr - capture_dma->addr;
 	rme9652->playback_dma_buf.area += rme9652->playback_dma_buf.addr - playback_dma->addr;
 	rme9652->capture_buffer = rme9652->capture_dma_buf.area;
 	rme9652->playback_buffer = rme9652->playback_dma_buf.area;
->>>>>>> df0cc57e
 
 	return 0;
 }
@@ -2290,11 +2264,7 @@
 	snd_pcm_set_sync(substream);
 
         runtime->hw = snd_rme9652_playback_subinfo;
-<<<<<<< HEAD
-	snd_pcm_set_runtime_buffer(substream, rme9652->playback_dma_buf);
-=======
 	snd_pcm_set_runtime_buffer(substream, &rme9652->playback_dma_buf);
->>>>>>> df0cc57e
 
 	if (rme9652->capture_substream == NULL) {
 		rme9652_stop(rme9652);
@@ -2353,11 +2323,7 @@
 	snd_pcm_set_sync(substream);
 
 	runtime->hw = snd_rme9652_capture_subinfo;
-<<<<<<< HEAD
-	snd_pcm_set_runtime_buffer(substream, rme9652->capture_dma_buf);
-=======
 	snd_pcm_set_runtime_buffer(substream, &rme9652->capture_dma_buf);
->>>>>>> df0cc57e
 
 	if (rme9652->playback_substream == NULL) {
 		rme9652_stop(rme9652);
