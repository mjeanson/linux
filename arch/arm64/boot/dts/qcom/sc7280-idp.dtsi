--- conflicted
+++ resolved
@@ -560,8 +560,6 @@
 		bias-pull-down;
 	};
 };
-<<<<<<< HEAD
-=======
 
 &remoteproc_wpss {
 	status = "okay";
@@ -572,5 +570,4 @@
 	wifi-firmware {
 		iommus = <&apps_smmu 0x1c02 0x1>;
 	};
-};
->>>>>>> 88084a3d
+};