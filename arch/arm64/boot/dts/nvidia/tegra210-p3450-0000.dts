--- conflicted
+++ resolved
@@ -548,8 +548,6 @@
 		vmmc-supply = <&vdd_3v3_sd>;
 	};
 
-<<<<<<< HEAD
-=======
 	usb@700d0000 {
 		status = "okay";
 		phys = <&micro_b>;
@@ -558,7 +556,6 @@
 		hvdd-usb-supply = <&vdd_1v8>;
 	};
 
->>>>>>> 04d5ce62
 	sdhci@700b0400 {
 		status = "okay";
 		bus-width = <4>;
