--- conflicted
+++ resolved
@@ -435,20 +435,6 @@
 }
 
 #define __user_cache_maint(insn, address, res)			\
-<<<<<<< HEAD
-	asm volatile (						\
-		"1:	" insn ", %1\n"				\
-		"	mov	%w0, #0\n"			\
-		"2:\n"						\
-		"	.pushsection .fixup,\"ax\"\n"		\
-		"	.align	2\n"				\
-		"3:	mov	%w0, %w2\n"			\
-		"	b	2b\n"				\
-		"	.popsection\n"				\
-		_ASM_EXTABLE(1b, 3b)				\
-		: "=r" (res)					\
-		: "r" (address), "i" (-EFAULT) )
-=======
 	if (untagged_addr(address) >= user_addr_max())		\
 		res = -EFAULT;					\
 	else							\
@@ -464,7 +450,6 @@
 			_ASM_EXTABLE(1b, 3b)			\
 			: "=r" (res)				\
 			: "r" (address), "i" (-EFAULT) )
->>>>>>> d06e622d
 
 static void user_cache_maint_handler(unsigned int esr, struct pt_regs *regs)
 {
