/*
 *  linux/fs/ext3/fsync.c
 *
 *  Copyright (C) 1993  Stephen Tweedie (sct@redhat.com)
 *  from
 *  Copyright (C) 1992  Remy Card (card@masi.ibp.fr)
 *                      Laboratoire MASI - Institut Blaise Pascal
 *                      Universite Pierre et Marie Curie (Paris VI)
 *  from
 *  linux/fs/minix/truncate.c   Copyright (C) 1991, 1992  Linus Torvalds
 *
 *  ext3fs fsync primitive
 *
 *  Big-endian to little-endian byte-swapping/bitmaps by
 *        David S. Miller (davem@caip.rutgers.edu), 1995
 *
 *  Removed unnecessary code duplication for little endian machines
 *  and excessive __inline__s.
 *        Andi Kleen, 1997
 *
 * Major simplications and cleanup - we only need to do the metadata, because
 * we can depend on generic_block_fdatasync() to sync the data blocks.
 */

#include <linux/time.h>
#include <linux/blkdev.h>
#include <linux/fs.h>
#include <linux/sched.h>
#include <linux/writeback.h>
#include <linux/jbd.h>
#include <linux/ext3_fs.h>
#include <linux/ext3_jbd.h>

/*
 * akpm: A new design for ext3_sync_file().
 *
 * This is only called from sys_fsync(), sys_fdatasync() and sys_msync().
 * There cannot be a transaction open by this task.
 * Another task could have dirtied this inode.  Its data can be in any
 * state in the journalling system.
 *
 * What we do is just kick off a commit and wait on it.  This will snapshot the
 * inode to disk.
 */

int ext3_sync_file(struct file * file, struct dentry *dentry, int datasync)
{
	struct inode *inode = dentry->d_inode;
	struct ext3_inode_info *ei = EXT3_I(inode);
	journal_t *journal = EXT3_SB(inode->i_sb)->s_journal;
	int ret, needs_barrier = 0;
	tid_t commit_tid;

	if (inode->i_sb->s_flags & MS_RDONLY)
		return 0;

	J_ASSERT(ext3_journal_current_handle() == NULL);

	/*
	 * data=writeback,ordered:
	 *  The caller's filemap_fdatawrite()/wait will sync the data.
	 *  Metadata is in the journal, we wait for a proper transaction
	 *  to commit here.
	 *
	 * data=journal:
	 *  filemap_fdatawrite won't do anything (the buffers are clean).
	 *  ext3_force_commit will write the file data into the journal and
	 *  will wait on that.
	 *  filemap_fdatawait() will encounter a ton of newly-dirtied pages
	 *  (they were dirtied by commit).  But that's OK - the blocks are
	 *  safe in-journal, which is all fsync() needs to ensure.
	 */
	if (ext3_should_journal_data(inode))
		return ext3_force_commit(inode->i_sb);

	if (datasync)
		commit_tid = atomic_read(&ei->i_datasync_tid);
	else
		commit_tid = atomic_read(&ei->i_sync_tid);

	if (test_opt(inode->i_sb, BARRIER) &&
	    !journal_trans_will_send_data_barrier(journal, commit_tid))
		needs_barrier = 1;
	log_start_commit(journal, commit_tid);
	ret = log_wait_commit(journal, commit_tid);

	/*
	 * In case we didn't commit a transaction, we have to flush
	 * disk caches manually so that data really is on persistent
	 * storage
	 */
<<<<<<< HEAD
	if (test_opt(inode->i_sb, BARRIER))
		blkdev_issue_flush(inode->i_sb->s_bdev, GFP_KERNEL, NULL,
				BLKDEV_IFL_WAIT);
out:
=======
	if (needs_barrier)
		blkdev_issue_flush(inode->i_sb->s_bdev, NULL);
>>>>>>> d515e86e
	return ret;
}<|MERGE_RESOLUTION|>--- conflicted
+++ resolved
@@ -89,14 +89,8 @@
 	 * disk caches manually so that data really is on persistent
 	 * storage
 	 */
-<<<<<<< HEAD
-	if (test_opt(inode->i_sb, BARRIER))
+	if (needs_barrier)
 		blkdev_issue_flush(inode->i_sb->s_bdev, GFP_KERNEL, NULL,
 				BLKDEV_IFL_WAIT);
-out:
-=======
-	if (needs_barrier)
-		blkdev_issue_flush(inode->i_sb->s_bdev, NULL);
->>>>>>> d515e86e
 	return ret;
 }