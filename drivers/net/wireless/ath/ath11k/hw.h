/* SPDX-License-Identifier: BSD-3-Clause-Clear */
/*
 * Copyright (c) 2018-2019 The Linux Foundation. All rights reserved.
 */

#ifndef ATH11K_HW_H
#define ATH11K_HW_H

#include "hal.h"
#include "wmi.h"

/* Target configuration defines */

/* Num VDEVS per radio */
#define TARGET_NUM_VDEVS	(16 + 1)

#define TARGET_NUM_PEERS_PDEV	(512 + TARGET_NUM_VDEVS)

/* Num of peers for Single Radio mode */
#define TARGET_NUM_PEERS_SINGLE		(TARGET_NUM_PEERS_PDEV)

/* Num of peers for DBS */
#define TARGET_NUM_PEERS_DBS		(2 * TARGET_NUM_PEERS_PDEV)

/* Num of peers for DBS_SBS */
#define TARGET_NUM_PEERS_DBS_SBS	(3 * TARGET_NUM_PEERS_PDEV)

/* Max num of stations (per radio) */
#define TARGET_NUM_STATIONS	512

#define TARGET_NUM_PEERS(x)	TARGET_NUM_PEERS_##x
#define TARGET_NUM_PEER_KEYS	2
#define TARGET_NUM_TIDS(x)	(2 * TARGET_NUM_PEERS(x) + \
				 4 * TARGET_NUM_VDEVS + 8)

#define TARGET_AST_SKID_LIMIT	16
#define TARGET_NUM_OFFLD_PEERS	4
#define TARGET_NUM_OFFLD_REORDER_BUFFS 4

#define TARGET_TX_CHAIN_MASK	(BIT(0) | BIT(1) | BIT(2) | BIT(4))
#define TARGET_RX_CHAIN_MASK	(BIT(0) | BIT(1) | BIT(2) | BIT(4))
#define TARGET_RX_TIMEOUT_LO_PRI	100
#define TARGET_RX_TIMEOUT_HI_PRI	40

#define TARGET_DECAP_MODE_RAW		0
#define TARGET_DECAP_MODE_NATIVE_WIFI	1
#define TARGET_DECAP_MODE_ETH		2

#define TARGET_SCAN_MAX_PENDING_REQS	4
#define TARGET_BMISS_OFFLOAD_MAX_VDEV	3
#define TARGET_ROAM_OFFLOAD_MAX_VDEV	3
#define TARGET_ROAM_OFFLOAD_MAX_AP_PROFILES	8
#define TARGET_GTK_OFFLOAD_MAX_VDEV	3
#define TARGET_NUM_MCAST_GROUPS		12
#define TARGET_NUM_MCAST_TABLE_ELEMS	64
#define TARGET_MCAST2UCAST_MODE		2
#define TARGET_TX_DBG_LOG_SIZE		1024
#define TARGET_RX_SKIP_DEFRAG_TIMEOUT_DUP_DETECTION_CHECK 1
#define TARGET_VOW_CONFIG		0
#define TARGET_NUM_MSDU_DESC		(2500)
#define TARGET_MAX_FRAG_ENTRIES		6
#define TARGET_MAX_BCN_OFFLD		16
#define TARGET_NUM_WDS_ENTRIES		32
#define TARGET_DMA_BURST_SIZE		1
#define TARGET_RX_BATCHMODE		1

#define ATH11K_HW_MAX_QUEUES		4
#define ATH11K_QUEUE_LEN		4096

#define ATH11k_HW_RATECODE_CCK_SHORT_PREAM_MASK  0x4

#define ATH11K_FW_DIR			"ath11k"

#define ATH11K_BOARD_MAGIC		"QCA-ATH11K-BOARD"
#define ATH11K_BOARD_API2_FILE		"board-2.bin"
#define ATH11K_DEFAULT_BOARD_FILE	"board.bin"
#define ATH11K_DEFAULT_CAL_FILE		"caldata.bin"
#define ATH11K_AMSS_FILE		"amss.bin"
#define ATH11K_M3_FILE			"m3.bin"

enum ath11k_hw_rate_cck {
	ATH11K_HW_RATE_CCK_LP_11M = 0,
	ATH11K_HW_RATE_CCK_LP_5_5M,
	ATH11K_HW_RATE_CCK_LP_2M,
	ATH11K_HW_RATE_CCK_LP_1M,
	ATH11K_HW_RATE_CCK_SP_11M,
	ATH11K_HW_RATE_CCK_SP_5_5M,
	ATH11K_HW_RATE_CCK_SP_2M,
};

enum ath11k_hw_rate_ofdm {
	ATH11K_HW_RATE_OFDM_48M = 0,
	ATH11K_HW_RATE_OFDM_24M,
	ATH11K_HW_RATE_OFDM_12M,
	ATH11K_HW_RATE_OFDM_6M,
	ATH11K_HW_RATE_OFDM_54M,
	ATH11K_HW_RATE_OFDM_36M,
	ATH11K_HW_RATE_OFDM_18M,
	ATH11K_HW_RATE_OFDM_9M,
};

enum ath11k_bus {
	ATH11K_BUS_AHB,
	ATH11K_BUS_PCI,
};

#define ATH11K_EXT_IRQ_GRP_NUM_MAX 11

struct hal_rx_desc;
struct hal_tcl_data_cmd;

struct ath11k_hw_ring_mask {
	u8 tx[ATH11K_EXT_IRQ_GRP_NUM_MAX];
	u8 rx_mon_status[ATH11K_EXT_IRQ_GRP_NUM_MAX];
	u8 rx[ATH11K_EXT_IRQ_GRP_NUM_MAX];
	u8 rx_err[ATH11K_EXT_IRQ_GRP_NUM_MAX];
	u8 rx_wbm_rel[ATH11K_EXT_IRQ_GRP_NUM_MAX];
	u8 reo_status[ATH11K_EXT_IRQ_GRP_NUM_MAX];
	u8 rxdma2host[ATH11K_EXT_IRQ_GRP_NUM_MAX];
	u8 host2rxdma[ATH11K_EXT_IRQ_GRP_NUM_MAX];
};

struct ath11k_hw_hal_params {
	enum hal_rx_buf_return_buf_manager rx_buf_rbm;
};

struct ath11k_hw_params {
	const char *name;
	u16 hw_rev;
	u8 max_radios;
	u32 bdf_addr;

	struct {
		const char *dir;
		size_t board_size;
		size_t cal_offset;
	} fw;

	const struct ath11k_hw_ops *hw_ops;
	const struct ath11k_hw_ring_mask *ring_mask;

	bool internal_sleep_clock;

	const struct ath11k_hw_regs *regs;
	u32 qmi_service_ins_id;
	const struct ce_attr *host_ce_config;
	u32 ce_count;
	const struct ce_pipe_config *target_ce_config;
	u32 target_ce_count;
	const struct service_to_pipe *svc_to_ce_map;
	u32 svc_to_ce_map_len;

	bool single_pdev_only;

	bool rxdma1_enable;
	int num_rxmda_per_pdev;
	bool rx_mac_buf_ring;
	bool vdev_start_delay;
	bool htt_peer_map_v2;

	struct {
		u8 fft_sz;
		u8 fft_pad_sz;
		u8 summary_pad_sz;
		u8 fft_hdr_len;
		u16 max_fft_bins;
	} spectral;

	u16 interface_modes;
	bool supports_monitor;
	bool supports_shadow_regs;
	bool idle_ps;
	bool cold_boot_calib;
	bool supports_suspend;
	u32 hal_desc_sz;
	bool fix_l1ss;
<<<<<<< HEAD
=======
	u8 max_tx_ring;
	const struct ath11k_hw_hal_params *hal_params;
>>>>>>> df0cc57e
};

struct ath11k_hw_ops {
	u8 (*get_hw_mac_from_pdev_id)(int pdev_id);
	void (*wmi_init_config)(struct ath11k_base *ab,
				struct target_resource_config *config);
	int (*mac_id_to_pdev_id)(struct ath11k_hw_params *hw, int mac_id);
	int (*mac_id_to_srng_id)(struct ath11k_hw_params *hw, int mac_id);
	void (*tx_mesh_enable)(struct ath11k_base *ab,
			       struct hal_tcl_data_cmd *tcl_cmd);
	bool (*rx_desc_get_first_msdu)(struct hal_rx_desc *desc);
	bool (*rx_desc_get_last_msdu)(struct hal_rx_desc *desc);
	u8 (*rx_desc_get_l3_pad_bytes)(struct hal_rx_desc *desc);
	u8 *(*rx_desc_get_hdr_status)(struct hal_rx_desc *desc);
	bool (*rx_desc_encrypt_valid)(struct hal_rx_desc *desc);
	u32 (*rx_desc_get_encrypt_type)(struct hal_rx_desc *desc);
	u8 (*rx_desc_get_decap_type)(struct hal_rx_desc *desc);
	u8 (*rx_desc_get_mesh_ctl)(struct hal_rx_desc *desc);
	bool (*rx_desc_get_mpdu_seq_ctl_vld)(struct hal_rx_desc *desc);
	bool (*rx_desc_get_mpdu_fc_valid)(struct hal_rx_desc *desc);
	u16 (*rx_desc_get_mpdu_start_seq_no)(struct hal_rx_desc *desc);
	u16 (*rx_desc_get_msdu_len)(struct hal_rx_desc *desc);
	u8 (*rx_desc_get_msdu_sgi)(struct hal_rx_desc *desc);
	u8 (*rx_desc_get_msdu_rate_mcs)(struct hal_rx_desc *desc);
	u8 (*rx_desc_get_msdu_rx_bw)(struct hal_rx_desc *desc);
	u32 (*rx_desc_get_msdu_freq)(struct hal_rx_desc *desc);
	u8 (*rx_desc_get_msdu_pkt_type)(struct hal_rx_desc *desc);
	u8 (*rx_desc_get_msdu_nss)(struct hal_rx_desc *desc);
	u8 (*rx_desc_get_mpdu_tid)(struct hal_rx_desc *desc);
	u16 (*rx_desc_get_mpdu_peer_id)(struct hal_rx_desc *desc);
	void (*rx_desc_copy_attn_end_tlv)(struct hal_rx_desc *fdesc,
					  struct hal_rx_desc *ldesc);
	u32 (*rx_desc_get_mpdu_start_tag)(struct hal_rx_desc *desc);
	u32 (*rx_desc_get_mpdu_ppdu_id)(struct hal_rx_desc *desc);
	void (*rx_desc_set_msdu_len)(struct hal_rx_desc *desc, u16 len);
	struct rx_attention *(*rx_desc_get_attention)(struct hal_rx_desc *desc);
	u8 *(*rx_desc_get_msdu_payload)(struct hal_rx_desc *desc);
	void (*reo_setup)(struct ath11k_base *ab);
	u16 (*mpdu_info_get_peerid)(u8 *tlv_data);
<<<<<<< HEAD
=======
	bool (*rx_desc_mac_addr2_valid)(struct hal_rx_desc *desc);
	u8* (*rx_desc_mpdu_start_addr2)(struct hal_rx_desc *desc);
>>>>>>> df0cc57e
};

extern const struct ath11k_hw_ops ipq8074_ops;
extern const struct ath11k_hw_ops ipq6018_ops;
extern const struct ath11k_hw_ops qca6390_ops;
extern const struct ath11k_hw_ops qcn9074_ops;
extern const struct ath11k_hw_ops wcn6855_ops;

extern const struct ath11k_hw_ring_mask ath11k_hw_ring_mask_ipq8074;
extern const struct ath11k_hw_ring_mask ath11k_hw_ring_mask_qca6390;
extern const struct ath11k_hw_ring_mask ath11k_hw_ring_mask_qcn9074;

extern const struct ath11k_hw_hal_params ath11k_hw_hal_params_ipq8074;
extern const struct ath11k_hw_hal_params ath11k_hw_hal_params_qca6390;

static inline
int ath11k_hw_get_mac_from_pdev_id(struct ath11k_hw_params *hw,
				   int pdev_idx)
{
	if (hw->hw_ops->get_hw_mac_from_pdev_id)
		return hw->hw_ops->get_hw_mac_from_pdev_id(pdev_idx);

	return 0;
}

static inline int ath11k_hw_mac_id_to_pdev_id(struct ath11k_hw_params *hw,
					      int mac_id)
{
	if (hw->hw_ops->mac_id_to_pdev_id)
		return hw->hw_ops->mac_id_to_pdev_id(hw, mac_id);

	return 0;
}

static inline int ath11k_hw_mac_id_to_srng_id(struct ath11k_hw_params *hw,
					      int mac_id)
{
	if (hw->hw_ops->mac_id_to_srng_id)
		return hw->hw_ops->mac_id_to_srng_id(hw, mac_id);

	return 0;
}

struct ath11k_fw_ie {
	__le32 id;
	__le32 len;
	u8 data[];
};

enum ath11k_bd_ie_board_type {
	ATH11K_BD_IE_BOARD_NAME = 0,
	ATH11K_BD_IE_BOARD_DATA = 1,
};

enum ath11k_bd_ie_type {
	/* contains sub IEs of enum ath11k_bd_ie_board_type */
	ATH11K_BD_IE_BOARD = 0,
	ATH11K_BD_IE_BOARD_EXT = 1,
};

struct ath11k_hw_regs {
	u32 hal_tcl1_ring_base_lsb;
	u32 hal_tcl1_ring_base_msb;
	u32 hal_tcl1_ring_id;
	u32 hal_tcl1_ring_misc;
	u32 hal_tcl1_ring_tp_addr_lsb;
	u32 hal_tcl1_ring_tp_addr_msb;
	u32 hal_tcl1_ring_consumer_int_setup_ix0;
	u32 hal_tcl1_ring_consumer_int_setup_ix1;
	u32 hal_tcl1_ring_msi1_base_lsb;
	u32 hal_tcl1_ring_msi1_base_msb;
	u32 hal_tcl1_ring_msi1_data;
	u32 hal_tcl2_ring_base_lsb;
	u32 hal_tcl_ring_base_lsb;

	u32 hal_tcl_status_ring_base_lsb;

	u32 hal_reo1_ring_base_lsb;
	u32 hal_reo1_ring_base_msb;
	u32 hal_reo1_ring_id;
	u32 hal_reo1_ring_misc;
	u32 hal_reo1_ring_hp_addr_lsb;
	u32 hal_reo1_ring_hp_addr_msb;
	u32 hal_reo1_ring_producer_int_setup;
	u32 hal_reo1_ring_msi1_base_lsb;
	u32 hal_reo1_ring_msi1_base_msb;
	u32 hal_reo1_ring_msi1_data;
	u32 hal_reo2_ring_base_lsb;
	u32 hal_reo1_aging_thresh_ix_0;
	u32 hal_reo1_aging_thresh_ix_1;
	u32 hal_reo1_aging_thresh_ix_2;
	u32 hal_reo1_aging_thresh_ix_3;

	u32 hal_reo1_ring_hp;
	u32 hal_reo1_ring_tp;
	u32 hal_reo2_ring_hp;

	u32 hal_reo_tcl_ring_base_lsb;
	u32 hal_reo_tcl_ring_hp;

	u32 hal_reo_status_ring_base_lsb;
	u32 hal_reo_status_hp;

	u32 hal_seq_wcss_umac_ce0_src_reg;
	u32 hal_seq_wcss_umac_ce0_dst_reg;
	u32 hal_seq_wcss_umac_ce1_src_reg;
	u32 hal_seq_wcss_umac_ce1_dst_reg;

	u32 hal_wbm_idle_link_ring_base_lsb;
	u32 hal_wbm_idle_link_ring_misc;

	u32 hal_wbm_release_ring_base_lsb;

	u32 hal_wbm0_release_ring_base_lsb;
	u32 hal_wbm1_release_ring_base_lsb;

	u32 pcie_qserdes_sysclk_en_sel;
	u32 pcie_pcs_osc_dtct_config_base;
};

extern const struct ath11k_hw_regs ipq8074_regs;
extern const struct ath11k_hw_regs qca6390_regs;
extern const struct ath11k_hw_regs qcn9074_regs;
extern const struct ath11k_hw_regs wcn6855_regs;

#endif<|MERGE_RESOLUTION|>--- conflicted
+++ resolved
@@ -174,11 +174,8 @@
 	bool supports_suspend;
 	u32 hal_desc_sz;
 	bool fix_l1ss;
-<<<<<<< HEAD
-=======
 	u8 max_tx_ring;
 	const struct ath11k_hw_hal_params *hal_params;
->>>>>>> df0cc57e
 };
 
 struct ath11k_hw_ops {
@@ -218,11 +215,8 @@
 	u8 *(*rx_desc_get_msdu_payload)(struct hal_rx_desc *desc);
 	void (*reo_setup)(struct ath11k_base *ab);
 	u16 (*mpdu_info_get_peerid)(u8 *tlv_data);
-<<<<<<< HEAD
-=======
 	bool (*rx_desc_mac_addr2_valid)(struct hal_rx_desc *desc);
 	u8* (*rx_desc_mpdu_start_addr2)(struct hal_rx_desc *desc);
->>>>>>> df0cc57e
 };
 
 extern const struct ath11k_hw_ops ipq8074_ops;
