// SPDX-License-Identifier: GPL-2.0-or-later
/*
 * Asus PC WMI hotkey driver
 *
 * Copyright(C) 2010 Intel Corporation.
 * Copyright(C) 2010-2011 Corentin Chary <corentin.chary@gmail.com>
 *
 * Portions based on wistron_btns.c:
 * Copyright (C) 2005 Miloslav Trmac <mitr@volny.cz>
 * Copyright (C) 2005 Bernhard Rosenkraenzer <bero@arklinux.org>
 * Copyright (C) 2005 Dmitry Torokhov <dtor@mail.ru>
 */

#define pr_fmt(fmt) KBUILD_MODNAME ": " fmt

#include <linux/acpi.h>
#include <linux/backlight.h>
#include <linux/debugfs.h>
#include <linux/delay.h>
#include <linux/dmi.h>
#include <linux/fb.h>
#include <linux/hwmon.h>
#include <linux/hwmon-sysfs.h>
#include <linux/init.h>
#include <linux/input.h>
#include <linux/input/sparse-keymap.h>
#include <linux/kernel.h>
#include <linux/leds.h>
#include <linux/minmax.h>
#include <linux/module.h>
#include <linux/pci.h>
#include <linux/pci_hotplug.h>
#include <linux/platform_data/x86/asus-wmi.h>
#include <linux/platform_device.h>
#include <linux/platform_profile.h>
#include <linux/power_supply.h>
#include <linux/rfkill.h>
#include <linux/seq_file.h>
#include <linux/slab.h>
#include <linux/types.h>
#include <linux/units.h>

#include <acpi/battery.h>
#include <acpi/video.h>

#include "asus-wmi.h"

MODULE_AUTHOR("Corentin Chary <corentin.chary@gmail.com>");
MODULE_AUTHOR("Yong Wang <yong.y.wang@intel.com>");
MODULE_DESCRIPTION("Asus Generic WMI Driver");
MODULE_LICENSE("GPL");

static bool fnlock_default = true;
module_param(fnlock_default, bool, 0444);

#define to_asus_wmi_driver(pdrv)					\
	(container_of((pdrv), struct asus_wmi_driver, platform_driver))

#define ASUS_WMI_MGMT_GUID	"97845ED0-4E6D-11DE-8A39-0800200C9A66"

#define NOTIFY_BRNUP_MIN		0x11
#define NOTIFY_BRNUP_MAX		0x1f
#define NOTIFY_BRNDOWN_MIN		0x20
#define NOTIFY_BRNDOWN_MAX		0x2e
#define NOTIFY_FNLOCK_TOGGLE		0x4e
#define NOTIFY_KBD_DOCK_CHANGE		0x75
#define NOTIFY_KBD_BRTUP		0xc4
#define NOTIFY_KBD_BRTDWN		0xc5
#define NOTIFY_KBD_BRTTOGGLE		0xc7
#define NOTIFY_KBD_FBM			0x99
#define NOTIFY_KBD_TTP			0xae
#define NOTIFY_LID_FLIP			0xfa
#define NOTIFY_LID_FLIP_ROG		0xbd

#define ASUS_WMI_FNLOCK_BIOS_DISABLED	BIT(0)

#define ASUS_MID_FAN_DESC		"mid_fan"
#define ASUS_GPU_FAN_DESC		"gpu_fan"
#define ASUS_FAN_DESC			"cpu_fan"
#define ASUS_FAN_MFUN			0x13
#define ASUS_FAN_SFUN_READ		0x06
#define ASUS_FAN_SFUN_WRITE		0x07

/* Based on standard hwmon pwmX_enable values */
#define ASUS_FAN_CTRL_FULLSPEED		0
#define ASUS_FAN_CTRL_MANUAL		1
#define ASUS_FAN_CTRL_AUTO		2

#define ASUS_FAN_BOOST_MODE_NORMAL		0
#define ASUS_FAN_BOOST_MODE_OVERBOOST		1
#define ASUS_FAN_BOOST_MODE_OVERBOOST_MASK	0x01
#define ASUS_FAN_BOOST_MODE_SILENT		2
#define ASUS_FAN_BOOST_MODE_SILENT_MASK		0x02
#define ASUS_FAN_BOOST_MODES_MASK		0x03

#define ASUS_THROTTLE_THERMAL_POLICY_DEFAULT	0
#define ASUS_THROTTLE_THERMAL_POLICY_OVERBOOST	1
#define ASUS_THROTTLE_THERMAL_POLICY_SILENT	2

#define USB_INTEL_XUSB2PR		0xD0
#define PCI_DEVICE_ID_INTEL_LYNXPOINT_LP_XHCI	0x9c31

#define ASUS_ACPI_UID_ASUSWMI		"ASUSWMI"

#define WMI_EVENT_MASK			0xFFFF

#define FAN_CURVE_POINTS		8
#define FAN_CURVE_BUF_LEN		32
#define FAN_CURVE_DEV_CPU		0x00
#define FAN_CURVE_DEV_GPU		0x01
#define FAN_CURVE_DEV_MID		0x02
/* Mask to determine if setting temperature or percentage */
#define FAN_CURVE_PWM_MASK		0x04

/* Limits for tunables available on ASUS ROG laptops */
#define PPT_TOTAL_MIN		5
#define PPT_TOTAL_MAX		250
#define PPT_CPU_MIN			5
#define PPT_CPU_MAX			130
#define NVIDIA_BOOST_MIN	5
#define NVIDIA_BOOST_MAX	25
#define NVIDIA_TEMP_MIN		75
#define NVIDIA_TEMP_MAX		87

#define ASUS_SCREENPAD_BRIGHT_MIN 20
#define ASUS_SCREENPAD_BRIGHT_MAX 255
#define ASUS_SCREENPAD_BRIGHT_DEFAULT 60

<<<<<<< HEAD
/* Controls the power state of the USB0 hub on ROG Ally which input is on */
#define ASUS_USB0_PWR_EC0_CSEE "\\_SB.PCI0.SBRG.EC0.CSEE"
/* 300ms so far seems to produce a reliable result on AC and battery */
#define ASUS_USB0_PWR_EC0_CSEE_WAIT 300
=======
#define ASUS_MINI_LED_MODE_MASK		0x03
/* Standard modes for devices with only on/off */
#define ASUS_MINI_LED_OFF		0x00
#define ASUS_MINI_LED_ON		0x01
/* New mode on some devices, define here to clarify remapping later */
#define ASUS_MINI_LED_STRONG_MODE	0x02
/* New modes for devices with 3 mini-led mode types */
#define ASUS_MINI_LED_2024_WEAK		0x00
#define ASUS_MINI_LED_2024_STRONG	0x01
#define ASUS_MINI_LED_2024_OFF		0x02

/* Controls the power state of the USB0 hub on ROG Ally which input is on */
#define ASUS_USB0_PWR_EC0_CSEE "\\_SB.PCI0.SBRG.EC0.CSEE"
/* 300ms so far seems to produce a reliable result on AC and battery */
#define ASUS_USB0_PWR_EC0_CSEE_WAIT 1500
>>>>>>> 0c383648

static const char * const ashs_ids[] = { "ATK4001", "ATK4002", NULL };

static int throttle_thermal_policy_write(struct asus_wmi *);

static bool ashs_present(void)
{
	int i = 0;
	while (ashs_ids[i]) {
		if (acpi_dev_found(ashs_ids[i++]))
			return true;
	}
	return false;
}

struct bios_args {
	u32 arg0;
	u32 arg1;
	u32 arg2; /* At least TUF Gaming series uses 3 dword input buffer. */
	u32 arg3;
	u32 arg4; /* Some ROG laptops require a full 5 input args */
	u32 arg5;
} __packed;

/*
 * Struct that's used for all methods called via AGFN. Naming is
 * identically to the AML code.
 */
struct agfn_args {
	u16 mfun; /* probably "Multi-function" to be called */
	u16 sfun; /* probably "Sub-function" to be called */
	u16 len;  /* size of the hole struct, including subfunction fields */
	u8 stas;  /* not used by now */
	u8 err;   /* zero on success */
} __packed;

/* struct used for calling fan read and write methods */
struct agfn_fan_args {
	struct agfn_args agfn;	/* common fields */
	u8 fan;			/* fan number: 0: set auto mode 1: 1st fan */
	u32 speed;		/* read: RPM/100 - write: 0-255 */
} __packed;

/*
 * <platform>/    - debugfs root directory
 *   dev_id      - current dev_id
 *   ctrl_param  - current ctrl_param
 *   method_id   - current method_id
 *   devs        - call DEVS(dev_id, ctrl_param) and print result
 *   dsts        - call DSTS(dev_id)  and print result
 *   call        - call method_id(dev_id, ctrl_param) and print result
 */
struct asus_wmi_debug {
	struct dentry *root;
	u32 method_id;
	u32 dev_id;
	u32 ctrl_param;
};

struct asus_rfkill {
	struct asus_wmi *asus;
	struct rfkill *rfkill;
	u32 dev_id;
};

enum fan_type {
	FAN_TYPE_NONE = 0,
	FAN_TYPE_AGFN,		/* deprecated on newer platforms */
	FAN_TYPE_SPEC83,	/* starting in Spec 8.3, use CPU_FAN_CTRL */
};

struct fan_curve_data {
	bool enabled;
	u32 device_id;
	u8 temps[FAN_CURVE_POINTS];
	u8 percents[FAN_CURVE_POINTS];
};

struct asus_wmi {
	int dsts_id;
	int spec;
	int sfun;

	struct input_dev *inputdev;
	struct backlight_device *backlight_device;
	struct backlight_device *screenpad_backlight_device;
	struct platform_device *platform_device;

	struct led_classdev wlan_led;
	int wlan_led_wk;
	struct led_classdev tpd_led;
	int tpd_led_wk;
	struct led_classdev kbd_led;
	int kbd_led_wk;
	struct led_classdev lightbar_led;
	int lightbar_led_wk;
	struct led_classdev micmute_led;
	struct workqueue_struct *led_workqueue;
	struct work_struct tpd_led_work;
	struct work_struct wlan_led_work;
	struct work_struct lightbar_led_work;

	struct asus_rfkill wlan;
	struct asus_rfkill bluetooth;
	struct asus_rfkill wimax;
	struct asus_rfkill wwan3g;
	struct asus_rfkill gps;
	struct asus_rfkill uwb;

	int tablet_switch_event_code;
	u32 tablet_switch_dev_id;
	bool tablet_switch_inverted;

	/* The ROG Ally device requires the MCU USB device be disconnected before suspend */
	bool ally_mcu_usb_switch;

	enum fan_type fan_type;
	enum fan_type gpu_fan_type;
	enum fan_type mid_fan_type;
	int fan_pwm_mode;
	int gpu_fan_pwm_mode;
	int mid_fan_pwm_mode;
	int agfn_pwm;

	bool fan_boost_mode_available;
	u8 fan_boost_mode_mask;
	u8 fan_boost_mode;

	bool charge_mode_available;
	bool egpu_enable_available;
	bool egpu_connect_available;
	bool dgpu_disable_available;
<<<<<<< HEAD
	bool gpu_mux_mode_available;

	/* Tunables provided by ASUS for gaming laptops */
	bool ppt_pl2_sppt_available;
	bool ppt_pl1_spl_available;
	bool ppt_apu_sppt_available;
	bool ppt_plat_sppt_available;
	bool ppt_fppt_available;
	bool nv_dyn_boost_available;
	bool nv_temp_tgt_available;

	bool kbd_rgb_mode_available;
=======
	u32 gpu_mux_dev;

	/* Tunables provided by ASUS for gaming laptops */
	u32 ppt_pl2_sppt;
	u32 ppt_pl1_spl;
	u32 ppt_apu_sppt;
	u32 ppt_platform_sppt;
	u32 ppt_fppt;
	u32 nv_dynamic_boost;
	u32 nv_temp_target;

	u32 kbd_rgb_dev;
>>>>>>> 0c383648
	bool kbd_rgb_state_available;

	bool throttle_thermal_policy_available;
	u8 throttle_thermal_policy_mode;

	bool cpu_fan_curve_available;
	bool gpu_fan_curve_available;
	bool mid_fan_curve_available;
	struct fan_curve_data custom_fan_curves[3];

	struct platform_profile_handler platform_profile_handler;
	bool platform_profile_support;

	// The RSOC controls the maximum charging percentage.
	bool battery_rsoc_available;

	bool panel_overdrive_available;
<<<<<<< HEAD
	bool mini_led_mode_available;
=======
	u32 mini_led_dev_id;
>>>>>>> 0c383648

	struct hotplug_slot hotplug_slot;
	struct mutex hotplug_lock;
	struct mutex wmi_lock;
	struct workqueue_struct *hotplug_workqueue;
	struct work_struct hotplug_work;

	bool fnlock_locked;

	/* The ROG Ally device requires the MCU USB device be disconnected before suspend */
	bool ally_mcu_usb_switch;

	struct asus_wmi_debug debug;

	struct asus_wmi_driver *driver;
};

/* WMI ************************************************************************/

static int asus_wmi_evaluate_method3(u32 method_id,
		u32 arg0, u32 arg1, u32 arg2, u32 *retval)
{
	struct bios_args args = {
		.arg0 = arg0,
		.arg1 = arg1,
		.arg2 = arg2,
	};
	struct acpi_buffer input = { (acpi_size) sizeof(args), &args };
	struct acpi_buffer output = { ACPI_ALLOCATE_BUFFER, NULL };
	acpi_status status;
	union acpi_object *obj;
	u32 tmp = 0;

	status = wmi_evaluate_method(ASUS_WMI_MGMT_GUID, 0, method_id,
				     &input, &output);

	if (ACPI_FAILURE(status))
		return -EIO;

	obj = (union acpi_object *)output.pointer;
	if (obj && obj->type == ACPI_TYPE_INTEGER)
		tmp = (u32) obj->integer.value;

	if (retval)
		*retval = tmp;

	kfree(obj);

	if (tmp == ASUS_WMI_UNSUPPORTED_METHOD)
		return -ENODEV;

	return 0;
}

int asus_wmi_evaluate_method(u32 method_id, u32 arg0, u32 arg1, u32 *retval)
{
	return asus_wmi_evaluate_method3(method_id, arg0, arg1, 0, retval);
}
EXPORT_SYMBOL_GPL(asus_wmi_evaluate_method);

static int asus_wmi_evaluate_method5(u32 method_id,
		u32 arg0, u32 arg1, u32 arg2, u32 arg3, u32 arg4, u32 *retval)
{
	struct bios_args args = {
		.arg0 = arg0,
		.arg1 = arg1,
		.arg2 = arg2,
		.arg3 = arg3,
		.arg4 = arg4,
	};
	struct acpi_buffer input = { (acpi_size) sizeof(args), &args };
	struct acpi_buffer output = { ACPI_ALLOCATE_BUFFER, NULL };
	acpi_status status;
	union acpi_object *obj;
	u32 tmp = 0;

	status = wmi_evaluate_method(ASUS_WMI_MGMT_GUID, 0, method_id,
				     &input, &output);

	if (ACPI_FAILURE(status))
		return -EIO;

	obj = (union acpi_object *)output.pointer;
	if (obj && obj->type == ACPI_TYPE_INTEGER)
		tmp = (u32) obj->integer.value;

	if (retval)
		*retval = tmp;

	kfree(obj);

	if (tmp == ASUS_WMI_UNSUPPORTED_METHOD)
		return -ENODEV;

	return 0;
}

/*
 * Returns as an error if the method output is not a buffer. Typically this
 * means that the method called is unsupported.
 */
static int asus_wmi_evaluate_method_buf(u32 method_id,
		u32 arg0, u32 arg1, u8 *ret_buffer, size_t size)
{
	struct bios_args args = {
		.arg0 = arg0,
		.arg1 = arg1,
		.arg2 = 0,
	};
	struct acpi_buffer input = { (acpi_size) sizeof(args), &args };
	struct acpi_buffer output = { ACPI_ALLOCATE_BUFFER, NULL };
	acpi_status status;
	union acpi_object *obj;
	int err = 0;

	status = wmi_evaluate_method(ASUS_WMI_MGMT_GUID, 0, method_id,
				     &input, &output);

	if (ACPI_FAILURE(status))
		return -EIO;

	obj = (union acpi_object *)output.pointer;

	switch (obj->type) {
	case ACPI_TYPE_BUFFER:
		if (obj->buffer.length > size) {
			err = -ENOSPC;
			break;
		}
		if (obj->buffer.length == 0) {
			err = -ENODATA;
			break;
		}

		memcpy(ret_buffer, obj->buffer.pointer, obj->buffer.length);
		break;
	case ACPI_TYPE_INTEGER:
		err = (u32)obj->integer.value;

		if (err == ASUS_WMI_UNSUPPORTED_METHOD)
			err = -ENODEV;
		/*
		 * At least one method returns a 0 with no buffer if no arg
		 * is provided, such as ASUS_WMI_DEVID_CPU_FAN_CURVE
		 */
		if (err == 0)
			err = -ENODATA;
		break;
	default:
		err = -ENODATA;
		break;
	}

	kfree(obj);

	if (err)
		return err;

	return 0;
}

static int asus_wmi_evaluate_method_agfn(const struct acpi_buffer args)
{
	struct acpi_buffer input;
	u64 phys_addr;
	u32 retval;
	u32 status;

	/*
	 * Copy to dma capable address otherwise memory corruption occurs as
	 * bios has to be able to access it.
	 */
	input.pointer = kmemdup(args.pointer, args.length, GFP_DMA | GFP_KERNEL);
	input.length = args.length;
	if (!input.pointer)
		return -ENOMEM;
	phys_addr = virt_to_phys(input.pointer);

	status = asus_wmi_evaluate_method(ASUS_WMI_METHODID_AGFN,
					phys_addr, 0, &retval);
	if (!status)
		memcpy(args.pointer, input.pointer, args.length);

	kfree(input.pointer);
	if (status)
		return -ENXIO;

	return retval;
}

static int asus_wmi_get_devstate(struct asus_wmi *asus, u32 dev_id, u32 *retval)
{
	int err;

	err = asus_wmi_evaluate_method(asus->dsts_id, dev_id, 0, retval);

	if (err)
		return err;

	if (*retval == ~0)
		return -ENODEV;

	return 0;
}

static int asus_wmi_set_devstate(u32 dev_id, u32 ctrl_param,
				 u32 *retval)
{
	return asus_wmi_evaluate_method(ASUS_WMI_METHODID_DEVS, dev_id,
					ctrl_param, retval);
}

/* Helper for special devices with magic return codes */
static int asus_wmi_get_devstate_bits(struct asus_wmi *asus,
				      u32 dev_id, u32 mask)
{
	u32 retval = 0;
	int err;

	err = asus_wmi_get_devstate(asus, dev_id, &retval);
	if (err < 0)
		return err;

	if (!(retval & ASUS_WMI_DSTS_PRESENCE_BIT))
		return -ENODEV;

	if (mask == ASUS_WMI_DSTS_STATUS_BIT) {
		if (retval & ASUS_WMI_DSTS_UNKNOWN_BIT)
			return -ENODEV;
	}

	return retval & mask;
}

static int asus_wmi_get_devstate_simple(struct asus_wmi *asus, u32 dev_id)
{
	return asus_wmi_get_devstate_bits(asus, dev_id,
					  ASUS_WMI_DSTS_STATUS_BIT);
}

static bool asus_wmi_dev_is_present(struct asus_wmi *asus, u32 dev_id)
{
	u32 retval;
	int status = asus_wmi_get_devstate(asus, dev_id, &retval);

	return status == 0 && (retval & ASUS_WMI_DSTS_PRESENCE_BIT);
}

/* Input **********************************************************************/
static void asus_wmi_tablet_sw_report(struct asus_wmi *asus, bool value)
{
	input_report_switch(asus->inputdev, SW_TABLET_MODE,
			    asus->tablet_switch_inverted ? !value : value);
	input_sync(asus->inputdev);
}

static void asus_wmi_tablet_sw_init(struct asus_wmi *asus, u32 dev_id, int event_code)
{
	struct device *dev = &asus->platform_device->dev;
	int result;

	result = asus_wmi_get_devstate_simple(asus, dev_id);
	if (result >= 0) {
		input_set_capability(asus->inputdev, EV_SW, SW_TABLET_MODE);
		asus_wmi_tablet_sw_report(asus, result);
		asus->tablet_switch_dev_id = dev_id;
		asus->tablet_switch_event_code = event_code;
	} else if (result == -ENODEV) {
		dev_err(dev, "This device has tablet-mode-switch quirk but got ENODEV checking it. This is a bug.");
	} else {
		dev_err(dev, "Error checking for tablet-mode-switch: %d\n", result);
	}
}

static int asus_wmi_input_init(struct asus_wmi *asus)
{
	struct device *dev = &asus->platform_device->dev;
	int err;

	asus->inputdev = input_allocate_device();
	if (!asus->inputdev)
		return -ENOMEM;

	asus->inputdev->name = asus->driver->input_name;
	asus->inputdev->phys = asus->driver->input_phys;
	asus->inputdev->id.bustype = BUS_HOST;
	asus->inputdev->dev.parent = dev;
	set_bit(EV_REP, asus->inputdev->evbit);

	err = sparse_keymap_setup(asus->inputdev, asus->driver->keymap, NULL);
	if (err)
		goto err_free_dev;

	switch (asus->driver->quirks->tablet_switch_mode) {
	case asus_wmi_no_tablet_switch:
		break;
	case asus_wmi_kbd_dock_devid:
		asus->tablet_switch_inverted = true;
		asus_wmi_tablet_sw_init(asus, ASUS_WMI_DEVID_KBD_DOCK, NOTIFY_KBD_DOCK_CHANGE);
		break;
	case asus_wmi_lid_flip_devid:
		asus_wmi_tablet_sw_init(asus, ASUS_WMI_DEVID_LID_FLIP, NOTIFY_LID_FLIP);
		break;
	case asus_wmi_lid_flip_rog_devid:
		asus_wmi_tablet_sw_init(asus, ASUS_WMI_DEVID_LID_FLIP_ROG, NOTIFY_LID_FLIP_ROG);
		break;
	}

	err = input_register_device(asus->inputdev);
	if (err)
		goto err_free_dev;

	return 0;

err_free_dev:
	input_free_device(asus->inputdev);
	return err;
}

static void asus_wmi_input_exit(struct asus_wmi *asus)
{
	if (asus->inputdev)
		input_unregister_device(asus->inputdev);

	asus->inputdev = NULL;
}

/* Tablet mode ****************************************************************/

static void asus_wmi_tablet_mode_get_state(struct asus_wmi *asus)
{
	int result;

	if (!asus->tablet_switch_dev_id)
		return;

	result = asus_wmi_get_devstate_simple(asus, asus->tablet_switch_dev_id);
	if (result >= 0)
		asus_wmi_tablet_sw_report(asus, result);
}

/* Charging mode, 1=Barrel, 2=USB ******************************************/
static ssize_t charge_mode_show(struct device *dev,
				   struct device_attribute *attr, char *buf)
{
	struct asus_wmi *asus = dev_get_drvdata(dev);
	int result, value;

	result = asus_wmi_get_devstate(asus, ASUS_WMI_DEVID_CHARGE_MODE, &value);
	if (result < 0)
		return result;

	return sysfs_emit(buf, "%d\n", value & 0xff);
}

static DEVICE_ATTR_RO(charge_mode);

/* dGPU ********************************************************************/
static ssize_t dgpu_disable_show(struct device *dev,
				   struct device_attribute *attr, char *buf)
{
	struct asus_wmi *asus = dev_get_drvdata(dev);
	int result;

	result = asus_wmi_get_devstate_simple(asus, ASUS_WMI_DEVID_DGPU);
	if (result < 0)
		return result;

	return sysfs_emit(buf, "%d\n", result);
}

/*
 * A user may be required to store the value twice, typcial store first, then
 * rescan PCI bus to activate power, then store a second time to save correctly.
 * The reason for this is that an extra code path in the ACPI is enabled when
 * the device and bus are powered.
 */
static ssize_t dgpu_disable_store(struct device *dev,
				    struct device_attribute *attr,
				    const char *buf, size_t count)
{
	int result, err;
	u32 disable;

	struct asus_wmi *asus = dev_get_drvdata(dev);

	result = kstrtou32(buf, 10, &disable);
	if (result)
		return result;

	if (disable > 1)
		return -EINVAL;

<<<<<<< HEAD
	if (asus->gpu_mux_mode_available) {
		result = asus_wmi_get_devstate_simple(asus, ASUS_WMI_DEVID_GPU_MUX);
=======
	if (asus->gpu_mux_dev) {
		result = asus_wmi_get_devstate_simple(asus, asus->gpu_mux_dev);
>>>>>>> 0c383648
		if (result < 0)
			/* An error here may signal greater failure of GPU handling */
			return result;
		if (!result && disable) {
			err = -ENODEV;
			pr_warn("Can not disable dGPU when the MUX is in dGPU mode: %d\n", err);
			return err;
		}
	}

	err = asus_wmi_set_devstate(ASUS_WMI_DEVID_DGPU, disable, &result);
	if (err) {
		pr_warn("Failed to set dgpu disable: %d\n", err);
		return err;
	}

	if (result > 1) {
		pr_warn("Failed to set dgpu disable (result): 0x%x\n", result);
		return -EIO;
	}

	sysfs_notify(&asus->platform_device->dev.kobj, NULL, "dgpu_disable");

	return count;
}
static DEVICE_ATTR_RW(dgpu_disable);

/* eGPU ********************************************************************/
static ssize_t egpu_enable_show(struct device *dev,
				   struct device_attribute *attr, char *buf)
{
	struct asus_wmi *asus = dev_get_drvdata(dev);
	int result;

	result = asus_wmi_get_devstate_simple(asus, ASUS_WMI_DEVID_EGPU);
	if (result < 0)
		return result;

	return sysfs_emit(buf, "%d\n", result);
}

/* The ACPI call to enable the eGPU also disables the internal dGPU */
static ssize_t egpu_enable_store(struct device *dev,
				    struct device_attribute *attr,
				    const char *buf, size_t count)
{
	int result, err;
	u32 enable;

	struct asus_wmi *asus = dev_get_drvdata(dev);

	err = kstrtou32(buf, 10, &enable);
	if (err)
		return err;

	if (enable > 1)
		return -EINVAL;

	err = asus_wmi_get_devstate_simple(asus, ASUS_WMI_DEVID_EGPU_CONNECTED);
	if (err < 0) {
		pr_warn("Failed to get egpu connection status: %d\n", err);
		return err;
	}

<<<<<<< HEAD
	if (asus->gpu_mux_mode_available) {
		result = asus_wmi_get_devstate_simple(asus, ASUS_WMI_DEVID_GPU_MUX);
=======
	if (asus->gpu_mux_dev) {
		result = asus_wmi_get_devstate_simple(asus, asus->gpu_mux_dev);
>>>>>>> 0c383648
		if (result < 0) {
			/* An error here may signal greater failure of GPU handling */
			pr_warn("Failed to get gpu mux status: %d\n", result);
			return result;
		}
		if (!result && enable) {
			err = -ENODEV;
			pr_warn("Can not enable eGPU when the MUX is in dGPU mode: %d\n", err);
			return err;
		}
	}

	err = asus_wmi_set_devstate(ASUS_WMI_DEVID_EGPU, enable, &result);
	if (err) {
		pr_warn("Failed to set egpu state: %d\n", err);
		return err;
	}

	if (result > 1) {
		pr_warn("Failed to set egpu state (retval): 0x%x\n", result);
		return -EIO;
	}

	sysfs_notify(&asus->platform_device->dev.kobj, NULL, "egpu_enable");

	return count;
}
static DEVICE_ATTR_RW(egpu_enable);

/* Is eGPU connected? *********************************************************/
static ssize_t egpu_connected_show(struct device *dev,
				   struct device_attribute *attr, char *buf)
{
	struct asus_wmi *asus = dev_get_drvdata(dev);
	int result;

	result = asus_wmi_get_devstate_simple(asus, ASUS_WMI_DEVID_EGPU_CONNECTED);
	if (result < 0)
		return result;

	return sysfs_emit(buf, "%d\n", result);
}

static DEVICE_ATTR_RO(egpu_connected);

/* gpu mux switch *************************************************************/
static ssize_t gpu_mux_mode_show(struct device *dev,
				 struct device_attribute *attr, char *buf)
{
	struct asus_wmi *asus = dev_get_drvdata(dev);
	int result;

	result = asus_wmi_get_devstate_simple(asus, asus->gpu_mux_dev);
	if (result < 0)
		return result;

	return sysfs_emit(buf, "%d\n", result);
}

static ssize_t gpu_mux_mode_store(struct device *dev,
				  struct device_attribute *attr,
				  const char *buf, size_t count)
{
	struct asus_wmi *asus = dev_get_drvdata(dev);
	int result, err;
	u32 optimus;

	err = kstrtou32(buf, 10, &optimus);
	if (err)
		return err;

	if (optimus > 1)
		return -EINVAL;

	if (asus->dgpu_disable_available) {
		result = asus_wmi_get_devstate_simple(asus, ASUS_WMI_DEVID_DGPU);
		if (result < 0)
			/* An error here may signal greater failure of GPU handling */
			return result;
		if (result && !optimus) {
			err = -ENODEV;
			pr_warn("Can not switch MUX to dGPU mode when dGPU is disabled: %d\n", err);
			return err;
		}
	}

	if (asus->egpu_enable_available) {
		result = asus_wmi_get_devstate_simple(asus, ASUS_WMI_DEVID_EGPU);
		if (result < 0)
			/* An error here may signal greater failure of GPU handling */
			return result;
		if (result && !optimus) {
			err = -ENODEV;
			pr_warn("Can not switch MUX to dGPU mode when eGPU is enabled: %d\n", err);
			return err;
		}
	}

<<<<<<< HEAD
	err = asus_wmi_set_devstate(ASUS_WMI_DEVID_GPU_MUX, optimus, &result);
=======
	err = asus_wmi_set_devstate(asus->gpu_mux_dev, optimus, &result);
>>>>>>> 0c383648
	if (err) {
		dev_err(dev, "Failed to set GPU MUX mode: %d\n", err);
		return err;
	}
	/* !1 is considered a fail by ASUS */
	if (result != 1) {
		dev_warn(dev, "Failed to set GPU MUX mode (result): 0x%x\n", result);
		return -EIO;
	}

	sysfs_notify(&asus->platform_device->dev.kobj, NULL, "gpu_mux_mode");

	return count;
}
static DEVICE_ATTR_RW(gpu_mux_mode);

/* TUF Laptop Keyboard RGB Modes **********************************************/
static ssize_t kbd_rgb_mode_store(struct device *dev,
				 struct device_attribute *attr,
				 const char *buf, size_t count)
{
	struct asus_wmi *asus = dev_get_drvdata(dev);
	u32 cmd, mode, r, g, b, speed;
	int err;

	if (sscanf(buf, "%d %d %d %d %d %d", &cmd, &mode, &r, &g, &b, &speed) != 6)
		return -EINVAL;

	/* B3 is set and B4 is save to BIOS */
	switch (cmd) {
	case 0:
		cmd = 0xb3;
		break;
	case 1:
		cmd = 0xb4;
		break;
	default:
		return -EINVAL;
	}

	/* These are the known usable modes across all TUF/ROG */
	if (mode >= 12 || mode == 9)
		mode = 10;

	switch (speed) {
	case 0:
		speed = 0xe1;
		break;
	case 1:
		speed = 0xeb;
		break;
	case 2:
		speed = 0xf5;
		break;
	default:
		speed = 0xeb;
	}

	err = asus_wmi_evaluate_method3(ASUS_WMI_METHODID_DEVS, asus->kbd_rgb_dev,
			cmd | (mode << 8) | (r << 16) | (g << 24), b | (speed << 8), NULL);
	if (err)
		return err;

	return count;
}
static DEVICE_ATTR_WO(kbd_rgb_mode);

static DEVICE_STRING_ATTR_RO(kbd_rgb_mode_index, 0444,
			     "cmd mode red green blue speed");

static struct attribute *kbd_rgb_mode_attrs[] = {
	&dev_attr_kbd_rgb_mode.attr,
	&dev_attr_kbd_rgb_mode_index.attr.attr,
	NULL,
};

static const struct attribute_group kbd_rgb_mode_group = {
	.attrs = kbd_rgb_mode_attrs,
};

/* TUF Laptop Keyboard RGB State **********************************************/
static ssize_t kbd_rgb_state_store(struct device *dev,
				 struct device_attribute *attr,
				 const char *buf, size_t count)
{
	u32 flags, cmd, boot, awake, sleep, keyboard;
	int err;

	if (sscanf(buf, "%d %d %d %d %d", &cmd, &boot, &awake, &sleep, &keyboard) != 5)
		return -EINVAL;

	if (cmd)
		cmd = BIT(2);

	flags = 0;
	if (boot)
		flags |= BIT(1);
	if (awake)
		flags |= BIT(3);
	if (sleep)
		flags |= BIT(5);
	if (keyboard)
		flags |= BIT(7);

	/* 0xbd is the required default arg0 for the method. Nothing happens otherwise */
	err = asus_wmi_evaluate_method3(ASUS_WMI_METHODID_DEVS,
			ASUS_WMI_DEVID_TUF_RGB_STATE, 0xbd | cmd << 8 | (flags << 16), 0, NULL);
	if (err)
		return err;

	return count;
}
static DEVICE_ATTR_WO(kbd_rgb_state);

static DEVICE_STRING_ATTR_RO(kbd_rgb_state_index, 0444,
			     "cmd boot awake sleep keyboard");

static struct attribute *kbd_rgb_state_attrs[] = {
	&dev_attr_kbd_rgb_state.attr,
	&dev_attr_kbd_rgb_state_index.attr.attr,
	NULL,
};

static const struct attribute_group kbd_rgb_state_group = {
	.attrs = kbd_rgb_state_attrs,
};

static const struct attribute_group *kbd_rgb_mode_groups[] = {
	NULL,
	NULL,
	NULL,
};

/* Tunable: PPT: Intel=PL1, AMD=SPPT *****************************************/
static ssize_t ppt_pl2_sppt_store(struct device *dev,
				    struct device_attribute *attr,
				    const char *buf, size_t count)
{
<<<<<<< HEAD
	int result, err;
	u32 value;

	struct asus_wmi *asus = dev_get_drvdata(dev);

=======
	struct asus_wmi *asus = dev_get_drvdata(dev);
	int result, err;
	u32 value;

>>>>>>> 0c383648
	result = kstrtou32(buf, 10, &value);
	if (result)
		return result;

	if (value < PPT_TOTAL_MIN || value > PPT_TOTAL_MAX)
		return -EINVAL;

	err = asus_wmi_set_devstate(ASUS_WMI_DEVID_PPT_PL2_SPPT, value, &result);
	if (err) {
		pr_warn("Failed to set ppt_pl2_sppt: %d\n", err);
		return err;
	}

	if (result > 1) {
		pr_warn("Failed to set ppt_pl2_sppt (result): 0x%x\n", result);
		return -EIO;
	}

<<<<<<< HEAD
=======
	asus->ppt_pl2_sppt = value;
>>>>>>> 0c383648
	sysfs_notify(&asus->platform_device->dev.kobj, NULL, "ppt_pl2_sppt");

	return count;
}
<<<<<<< HEAD
static DEVICE_ATTR_WO(ppt_pl2_sppt);
=======

static ssize_t ppt_pl2_sppt_show(struct device *dev,
				       struct device_attribute *attr,
				       char *buf)
{
	struct asus_wmi *asus = dev_get_drvdata(dev);

	return sysfs_emit(buf, "%u\n", asus->ppt_pl2_sppt);
}
static DEVICE_ATTR_RW(ppt_pl2_sppt);
>>>>>>> 0c383648

/* Tunable: PPT, Intel=PL1, AMD=SPL ******************************************/
static ssize_t ppt_pl1_spl_store(struct device *dev,
				    struct device_attribute *attr,
				    const char *buf, size_t count)
{
<<<<<<< HEAD
	int result, err;
	u32 value;

	struct asus_wmi *asus = dev_get_drvdata(dev);

=======
	struct asus_wmi *asus = dev_get_drvdata(dev);
	int result, err;
	u32 value;

>>>>>>> 0c383648
	result = kstrtou32(buf, 10, &value);
	if (result)
		return result;

	if (value < PPT_TOTAL_MIN || value > PPT_TOTAL_MAX)
		return -EINVAL;

	err = asus_wmi_set_devstate(ASUS_WMI_DEVID_PPT_PL1_SPL, value, &result);
	if (err) {
		pr_warn("Failed to set ppt_pl1_spl: %d\n", err);
		return err;
	}

	if (result > 1) {
		pr_warn("Failed to set ppt_pl1_spl (result): 0x%x\n", result);
		return -EIO;
	}

<<<<<<< HEAD
=======
	asus->ppt_pl1_spl = value;
>>>>>>> 0c383648
	sysfs_notify(&asus->platform_device->dev.kobj, NULL, "ppt_pl1_spl");

	return count;
}
<<<<<<< HEAD
static DEVICE_ATTR_WO(ppt_pl1_spl);
=======
static ssize_t ppt_pl1_spl_show(struct device *dev,
				 struct device_attribute *attr,
				 char *buf)
{
	struct asus_wmi *asus = dev_get_drvdata(dev);

	return sysfs_emit(buf, "%u\n", asus->ppt_pl1_spl);
}
static DEVICE_ATTR_RW(ppt_pl1_spl);
>>>>>>> 0c383648

/* Tunable: PPT APU FPPT ******************************************************/
static ssize_t ppt_fppt_store(struct device *dev,
				    struct device_attribute *attr,
				    const char *buf, size_t count)
{
<<<<<<< HEAD
	int result, err;
	u32 value;

	struct asus_wmi *asus = dev_get_drvdata(dev);

=======
	struct asus_wmi *asus = dev_get_drvdata(dev);
	int result, err;
	u32 value;

>>>>>>> 0c383648
	result = kstrtou32(buf, 10, &value);
	if (result)
		return result;

	if (value < PPT_TOTAL_MIN || value > PPT_TOTAL_MAX)
		return -EINVAL;

	err = asus_wmi_set_devstate(ASUS_WMI_DEVID_PPT_FPPT, value, &result);
	if (err) {
		pr_warn("Failed to set ppt_fppt: %d\n", err);
		return err;
	}

	if (result > 1) {
		pr_warn("Failed to set ppt_fppt (result): 0x%x\n", result);
		return -EIO;
	}

<<<<<<< HEAD
=======
	asus->ppt_fppt = value;
>>>>>>> 0c383648
	sysfs_notify(&asus->platform_device->dev.kobj, NULL, "ppt_fpu_sppt");

	return count;
}
<<<<<<< HEAD
static DEVICE_ATTR_WO(ppt_fppt);
=======

static ssize_t ppt_fppt_show(struct device *dev,
				struct device_attribute *attr,
				char *buf)
{
	struct asus_wmi *asus = dev_get_drvdata(dev);

	return sysfs_emit(buf, "%u\n", asus->ppt_fppt);
}
static DEVICE_ATTR_RW(ppt_fppt);
>>>>>>> 0c383648

/* Tunable: PPT APU SPPT *****************************************************/
static ssize_t ppt_apu_sppt_store(struct device *dev,
				    struct device_attribute *attr,
				    const char *buf, size_t count)
{
<<<<<<< HEAD
	int result, err;
	u32 value;

	struct asus_wmi *asus = dev_get_drvdata(dev);

=======
	struct asus_wmi *asus = dev_get_drvdata(dev);
	int result, err;
	u32 value;

>>>>>>> 0c383648
	result = kstrtou32(buf, 10, &value);
	if (result)
		return result;

	if (value < PPT_CPU_MIN || value > PPT_CPU_MAX)
		return -EINVAL;

	err = asus_wmi_set_devstate(ASUS_WMI_DEVID_PPT_APU_SPPT, value, &result);
	if (err) {
		pr_warn("Failed to set ppt_apu_sppt: %d\n", err);
		return err;
	}

	if (result > 1) {
		pr_warn("Failed to set ppt_apu_sppt (result): 0x%x\n", result);
		return -EIO;
	}

<<<<<<< HEAD
=======
	asus->ppt_apu_sppt = value;
>>>>>>> 0c383648
	sysfs_notify(&asus->platform_device->dev.kobj, NULL, "ppt_apu_sppt");

	return count;
}
<<<<<<< HEAD
static DEVICE_ATTR_WO(ppt_apu_sppt);
=======

static ssize_t ppt_apu_sppt_show(struct device *dev,
			     struct device_attribute *attr,
			     char *buf)
{
	struct asus_wmi *asus = dev_get_drvdata(dev);

	return sysfs_emit(buf, "%u\n", asus->ppt_apu_sppt);
}
static DEVICE_ATTR_RW(ppt_apu_sppt);
>>>>>>> 0c383648

/* Tunable: PPT platform SPPT ************************************************/
static ssize_t ppt_platform_sppt_store(struct device *dev,
				    struct device_attribute *attr,
				    const char *buf, size_t count)
{
<<<<<<< HEAD
	int result, err;
	u32 value;

	struct asus_wmi *asus = dev_get_drvdata(dev);

=======
	struct asus_wmi *asus = dev_get_drvdata(dev);
	int result, err;
	u32 value;

>>>>>>> 0c383648
	result = kstrtou32(buf, 10, &value);
	if (result)
		return result;

	if (value < PPT_CPU_MIN || value > PPT_CPU_MAX)
		return -EINVAL;

	err = asus_wmi_set_devstate(ASUS_WMI_DEVID_PPT_PLAT_SPPT, value, &result);
	if (err) {
		pr_warn("Failed to set ppt_platform_sppt: %d\n", err);
		return err;
	}

	if (result > 1) {
		pr_warn("Failed to set ppt_platform_sppt (result): 0x%x\n", result);
		return -EIO;
	}

<<<<<<< HEAD
=======
	asus->ppt_platform_sppt = value;
>>>>>>> 0c383648
	sysfs_notify(&asus->platform_device->dev.kobj, NULL, "ppt_platform_sppt");

	return count;
}
<<<<<<< HEAD
static DEVICE_ATTR_WO(ppt_platform_sppt);
=======

static ssize_t ppt_platform_sppt_show(struct device *dev,
				 struct device_attribute *attr,
				 char *buf)
{
	struct asus_wmi *asus = dev_get_drvdata(dev);

	return sysfs_emit(buf, "%u\n", asus->ppt_platform_sppt);
}
static DEVICE_ATTR_RW(ppt_platform_sppt);
>>>>>>> 0c383648

/* Tunable: NVIDIA dynamic boost *********************************************/
static ssize_t nv_dynamic_boost_store(struct device *dev,
				    struct device_attribute *attr,
				    const char *buf, size_t count)
{
<<<<<<< HEAD
	int result, err;
	u32 value;

	struct asus_wmi *asus = dev_get_drvdata(dev);

=======
	struct asus_wmi *asus = dev_get_drvdata(dev);
	int result, err;
	u32 value;

>>>>>>> 0c383648
	result = kstrtou32(buf, 10, &value);
	if (result)
		return result;

	if (value < NVIDIA_BOOST_MIN || value > NVIDIA_BOOST_MAX)
		return -EINVAL;

	err = asus_wmi_set_devstate(ASUS_WMI_DEVID_NV_DYN_BOOST, value, &result);
	if (err) {
		pr_warn("Failed to set nv_dynamic_boost: %d\n", err);
		return err;
	}

	if (result > 1) {
		pr_warn("Failed to set nv_dynamic_boost (result): 0x%x\n", result);
		return -EIO;
	}

<<<<<<< HEAD
=======
	asus->nv_dynamic_boost = value;
>>>>>>> 0c383648
	sysfs_notify(&asus->platform_device->dev.kobj, NULL, "nv_dynamic_boost");

	return count;
}
<<<<<<< HEAD
static DEVICE_ATTR_WO(nv_dynamic_boost);
=======

static ssize_t nv_dynamic_boost_show(struct device *dev,
				      struct device_attribute *attr,
				      char *buf)
{
	struct asus_wmi *asus = dev_get_drvdata(dev);

	return sysfs_emit(buf, "%u\n", asus->nv_dynamic_boost);
}
static DEVICE_ATTR_RW(nv_dynamic_boost);
>>>>>>> 0c383648

/* Tunable: NVIDIA temperature target ****************************************/
static ssize_t nv_temp_target_store(struct device *dev,
				    struct device_attribute *attr,
				    const char *buf, size_t count)
{
<<<<<<< HEAD
	int result, err;
	u32 value;

	struct asus_wmi *asus = dev_get_drvdata(dev);

=======
	struct asus_wmi *asus = dev_get_drvdata(dev);
	int result, err;
	u32 value;

>>>>>>> 0c383648
	result = kstrtou32(buf, 10, &value);
	if (result)
		return result;

	if (value < NVIDIA_TEMP_MIN || value > NVIDIA_TEMP_MAX)
		return -EINVAL;

	err = asus_wmi_set_devstate(ASUS_WMI_DEVID_NV_THERM_TARGET, value, &result);
	if (err) {
		pr_warn("Failed to set nv_temp_target: %d\n", err);
		return err;
	}

	if (result > 1) {
		pr_warn("Failed to set nv_temp_target (result): 0x%x\n", result);
		return -EIO;
	}

<<<<<<< HEAD
=======
	asus->nv_temp_target = value;
>>>>>>> 0c383648
	sysfs_notify(&asus->platform_device->dev.kobj, NULL, "nv_temp_target");

	return count;
}
<<<<<<< HEAD
static DEVICE_ATTR_WO(nv_temp_target);
=======

static ssize_t nv_temp_target_show(struct device *dev,
				     struct device_attribute *attr,
				     char *buf)
{
	struct asus_wmi *asus = dev_get_drvdata(dev);

	return sysfs_emit(buf, "%u\n", asus->nv_temp_target);
}
static DEVICE_ATTR_RW(nv_temp_target);

/* Ally MCU Powersave ********************************************************/
static ssize_t mcu_powersave_show(struct device *dev,
				   struct device_attribute *attr, char *buf)
{
	struct asus_wmi *asus = dev_get_drvdata(dev);
	int result;

	result = asus_wmi_get_devstate_simple(asus, ASUS_WMI_DEVID_MCU_POWERSAVE);
	if (result < 0)
		return result;

	return sysfs_emit(buf, "%d\n", result);
}

static ssize_t mcu_powersave_store(struct device *dev,
				    struct device_attribute *attr,
				    const char *buf, size_t count)
{
	int result, err;
	u32 enable;

	struct asus_wmi *asus = dev_get_drvdata(dev);

	result = kstrtou32(buf, 10, &enable);
	if (result)
		return result;

	if (enable > 1)
		return -EINVAL;

	err = asus_wmi_set_devstate(ASUS_WMI_DEVID_MCU_POWERSAVE, enable, &result);
	if (err) {
		pr_warn("Failed to set MCU powersave: %d\n", err);
		return err;
	}

	if (result > 1) {
		pr_warn("Failed to set MCU powersave (result): 0x%x\n", result);
		return -EIO;
	}

	sysfs_notify(&asus->platform_device->dev.kobj, NULL, "mcu_powersave");

	return count;
}
static DEVICE_ATTR_RW(mcu_powersave);
>>>>>>> 0c383648

/* Battery ********************************************************************/

/* The battery maximum charging percentage */
static int charge_end_threshold;

static ssize_t charge_control_end_threshold_store(struct device *dev,
						  struct device_attribute *attr,
						  const char *buf, size_t count)
{
	int value, ret, rv;

	ret = kstrtouint(buf, 10, &value);
	if (ret)
		return ret;

	if (value < 0 || value > 100)
		return -EINVAL;

	ret = asus_wmi_set_devstate(ASUS_WMI_DEVID_RSOC, value, &rv);
	if (ret)
		return ret;

	if (rv != 1)
		return -EIO;

	/* There isn't any method in the DSDT to read the threshold, so we
	 * save the threshold.
	 */
	charge_end_threshold = value;
	return count;
}

static ssize_t charge_control_end_threshold_show(struct device *device,
						 struct device_attribute *attr,
						 char *buf)
{
	return sysfs_emit(buf, "%d\n", charge_end_threshold);
}

static DEVICE_ATTR_RW(charge_control_end_threshold);

static int asus_wmi_battery_add(struct power_supply *battery, struct acpi_battery_hook *hook)
{
	/* The WMI method does not provide a way to specific a battery, so we
	 * just assume it is the first battery.
	 * Note: On some newer ASUS laptops (Zenbook UM431DA), the primary/first
	 * battery is named BATT.
	 */
	if (strcmp(battery->desc->name, "BAT0") != 0 &&
	    strcmp(battery->desc->name, "BAT1") != 0 &&
	    strcmp(battery->desc->name, "BATC") != 0 &&
	    strcmp(battery->desc->name, "BATT") != 0)
		return -ENODEV;

	if (device_create_file(&battery->dev,
	    &dev_attr_charge_control_end_threshold))
		return -ENODEV;

	/* The charge threshold is only reset when the system is power cycled,
	 * and we can't get the current threshold so let set it to 100% when
	 * a battery is added.
	 */
	asus_wmi_set_devstate(ASUS_WMI_DEVID_RSOC, 100, NULL);
	charge_end_threshold = 100;

	return 0;
}

static int asus_wmi_battery_remove(struct power_supply *battery, struct acpi_battery_hook *hook)
{
	device_remove_file(&battery->dev,
			   &dev_attr_charge_control_end_threshold);
	return 0;
}

static struct acpi_battery_hook battery_hook = {
	.add_battery = asus_wmi_battery_add,
	.remove_battery = asus_wmi_battery_remove,
	.name = "ASUS Battery Extension",
};

static void asus_wmi_battery_init(struct asus_wmi *asus)
{
	asus->battery_rsoc_available = false;
	if (asus_wmi_dev_is_present(asus, ASUS_WMI_DEVID_RSOC)) {
		asus->battery_rsoc_available = true;
		battery_hook_register(&battery_hook);
	}
}

static void asus_wmi_battery_exit(struct asus_wmi *asus)
{
	if (asus->battery_rsoc_available)
		battery_hook_unregister(&battery_hook);
}

/* LEDs ***********************************************************************/

/*
 * These functions actually update the LED's, and are called from a
 * workqueue. By doing this as separate work rather than when the LED
 * subsystem asks, we avoid messing with the Asus ACPI stuff during a
 * potentially bad time, such as a timer interrupt.
 */
static void tpd_led_update(struct work_struct *work)
{
	int ctrl_param;
	struct asus_wmi *asus;

	asus = container_of(work, struct asus_wmi, tpd_led_work);

	ctrl_param = asus->tpd_led_wk;
	asus_wmi_set_devstate(ASUS_WMI_DEVID_TOUCHPAD_LED, ctrl_param, NULL);
}

static void tpd_led_set(struct led_classdev *led_cdev,
			enum led_brightness value)
{
	struct asus_wmi *asus;

	asus = container_of(led_cdev, struct asus_wmi, tpd_led);

	asus->tpd_led_wk = !!value;
	queue_work(asus->led_workqueue, &asus->tpd_led_work);
}

static int read_tpd_led_state(struct asus_wmi *asus)
{
	return asus_wmi_get_devstate_simple(asus, ASUS_WMI_DEVID_TOUCHPAD_LED);
}

static enum led_brightness tpd_led_get(struct led_classdev *led_cdev)
{
	struct asus_wmi *asus;

	asus = container_of(led_cdev, struct asus_wmi, tpd_led);

	return read_tpd_led_state(asus);
}

static void kbd_led_update(struct asus_wmi *asus)
{
	int ctrl_param = 0;

	ctrl_param = 0x80 | (asus->kbd_led_wk & 0x7F);
	asus_wmi_set_devstate(ASUS_WMI_DEVID_KBD_BACKLIGHT, ctrl_param, NULL);
}

static int kbd_led_read(struct asus_wmi *asus, int *level, int *env)
{
	int retval;

	/*
	 * bits 0-2: level
	 * bit 7: light on/off
	 * bit 8-10: environment (0: dark, 1: normal, 2: light)
	 * bit 17: status unknown
	 */
	retval = asus_wmi_get_devstate_bits(asus, ASUS_WMI_DEVID_KBD_BACKLIGHT,
					    0xFFFF);

	/* Unknown status is considered as off */
	if (retval == 0x8000)
		retval = 0;

	if (retval < 0)
		return retval;

	if (level)
		*level = retval & 0x7F;
	if (env)
		*env = (retval >> 8) & 0x7F;
	return 0;
}

static void do_kbd_led_set(struct led_classdev *led_cdev, int value)
{
	struct asus_wmi *asus;
	int max_level;

	asus = container_of(led_cdev, struct asus_wmi, kbd_led);
	max_level = asus->kbd_led.max_brightness;

	asus->kbd_led_wk = clamp_val(value, 0, max_level);
	kbd_led_update(asus);
}

static void kbd_led_set(struct led_classdev *led_cdev,
			enum led_brightness value)
{
	/* Prevent disabling keyboard backlight on module unregister */
	if (led_cdev->flags & LED_UNREGISTERING)
		return;

	do_kbd_led_set(led_cdev, value);
}

static void kbd_led_set_by_kbd(struct asus_wmi *asus, enum led_brightness value)
{
	struct led_classdev *led_cdev = &asus->kbd_led;

	do_kbd_led_set(led_cdev, value);
	led_classdev_notify_brightness_hw_changed(led_cdev, asus->kbd_led_wk);
}

static enum led_brightness kbd_led_get(struct led_classdev *led_cdev)
{
	struct asus_wmi *asus;
	int retval, value;

	asus = container_of(led_cdev, struct asus_wmi, kbd_led);

	retval = kbd_led_read(asus, &value, NULL);
	if (retval < 0)
		return retval;

	return value;
}

static int wlan_led_unknown_state(struct asus_wmi *asus)
{
	u32 result;

	asus_wmi_get_devstate(asus, ASUS_WMI_DEVID_WIRELESS_LED, &result);

	return result & ASUS_WMI_DSTS_UNKNOWN_BIT;
}

static void wlan_led_update(struct work_struct *work)
{
	int ctrl_param;
	struct asus_wmi *asus;

	asus = container_of(work, struct asus_wmi, wlan_led_work);

	ctrl_param = asus->wlan_led_wk;
	asus_wmi_set_devstate(ASUS_WMI_DEVID_WIRELESS_LED, ctrl_param, NULL);
}

static void wlan_led_set(struct led_classdev *led_cdev,
			 enum led_brightness value)
{
	struct asus_wmi *asus;

	asus = container_of(led_cdev, struct asus_wmi, wlan_led);

	asus->wlan_led_wk = !!value;
	queue_work(asus->led_workqueue, &asus->wlan_led_work);
}

static enum led_brightness wlan_led_get(struct led_classdev *led_cdev)
{
	struct asus_wmi *asus;
	u32 result;

	asus = container_of(led_cdev, struct asus_wmi, wlan_led);
	asus_wmi_get_devstate(asus, ASUS_WMI_DEVID_WIRELESS_LED, &result);

	return result & ASUS_WMI_DSTS_BRIGHTNESS_MASK;
}

static void lightbar_led_update(struct work_struct *work)
{
	struct asus_wmi *asus;
	int ctrl_param;

	asus = container_of(work, struct asus_wmi, lightbar_led_work);

	ctrl_param = asus->lightbar_led_wk;
	asus_wmi_set_devstate(ASUS_WMI_DEVID_LIGHTBAR, ctrl_param, NULL);
}

static void lightbar_led_set(struct led_classdev *led_cdev,
			     enum led_brightness value)
{
	struct asus_wmi *asus;

	asus = container_of(led_cdev, struct asus_wmi, lightbar_led);

	asus->lightbar_led_wk = !!value;
	queue_work(asus->led_workqueue, &asus->lightbar_led_work);
}

static enum led_brightness lightbar_led_get(struct led_classdev *led_cdev)
{
	struct asus_wmi *asus;
	u32 result;

	asus = container_of(led_cdev, struct asus_wmi, lightbar_led);
	asus_wmi_get_devstate(asus, ASUS_WMI_DEVID_LIGHTBAR, &result);

	return result & ASUS_WMI_DSTS_LIGHTBAR_MASK;
}

static int micmute_led_set(struct led_classdev *led_cdev,
			   enum led_brightness brightness)
{
	int state = brightness != LED_OFF;
	int err;

	err = asus_wmi_set_devstate(ASUS_WMI_DEVID_MICMUTE_LED, state, NULL);
	return err < 0 ? err : 0;
}

static void asus_wmi_led_exit(struct asus_wmi *asus)
{
	led_classdev_unregister(&asus->kbd_led);
	led_classdev_unregister(&asus->tpd_led);
	led_classdev_unregister(&asus->wlan_led);
	led_classdev_unregister(&asus->lightbar_led);
	led_classdev_unregister(&asus->micmute_led);

	if (asus->led_workqueue)
		destroy_workqueue(asus->led_workqueue);
}

static int asus_wmi_led_init(struct asus_wmi *asus)
{
	int rv = 0, num_rgb_groups = 0, led_val;

	if (asus->kbd_rgb_dev)
		kbd_rgb_mode_groups[num_rgb_groups++] = &kbd_rgb_mode_group;
	if (asus->kbd_rgb_state_available)
		kbd_rgb_mode_groups[num_rgb_groups++] = &kbd_rgb_state_group;

	asus->led_workqueue = create_singlethread_workqueue("led_workqueue");
	if (!asus->led_workqueue)
		return -ENOMEM;

	if (read_tpd_led_state(asus) >= 0) {
		INIT_WORK(&asus->tpd_led_work, tpd_led_update);

		asus->tpd_led.name = "asus::touchpad";
		asus->tpd_led.brightness_set = tpd_led_set;
		asus->tpd_led.brightness_get = tpd_led_get;
		asus->tpd_led.max_brightness = 1;

		rv = led_classdev_register(&asus->platform_device->dev,
					   &asus->tpd_led);
		if (rv)
			goto error;
	}

	if (!kbd_led_read(asus, &led_val, NULL)) {
		asus->kbd_led_wk = led_val;
		asus->kbd_led.name = "asus::kbd_backlight";
		asus->kbd_led.flags = LED_BRIGHT_HW_CHANGED;
		asus->kbd_led.brightness_set = kbd_led_set;
		asus->kbd_led.brightness_get = kbd_led_get;
		asus->kbd_led.max_brightness = 3;

		if (num_rgb_groups != 0)
			asus->kbd_led.groups = kbd_rgb_mode_groups;

		rv = led_classdev_register(&asus->platform_device->dev,
					   &asus->kbd_led);
		if (rv)
			goto error;
	}

	if (asus_wmi_dev_is_present(asus, ASUS_WMI_DEVID_WIRELESS_LED)
			&& (asus->driver->quirks->wapf > 0)) {
		INIT_WORK(&asus->wlan_led_work, wlan_led_update);

		asus->wlan_led.name = "asus::wlan";
		asus->wlan_led.brightness_set = wlan_led_set;
		if (!wlan_led_unknown_state(asus))
			asus->wlan_led.brightness_get = wlan_led_get;
		asus->wlan_led.flags = LED_CORE_SUSPENDRESUME;
		asus->wlan_led.max_brightness = 1;
		asus->wlan_led.default_trigger = "asus-wlan";

		rv = led_classdev_register(&asus->platform_device->dev,
					   &asus->wlan_led);
		if (rv)
			goto error;
	}

	if (asus_wmi_dev_is_present(asus, ASUS_WMI_DEVID_LIGHTBAR)) {
		INIT_WORK(&asus->lightbar_led_work, lightbar_led_update);

		asus->lightbar_led.name = "asus::lightbar";
		asus->lightbar_led.brightness_set = lightbar_led_set;
		asus->lightbar_led.brightness_get = lightbar_led_get;
		asus->lightbar_led.max_brightness = 1;

		rv = led_classdev_register(&asus->platform_device->dev,
					   &asus->lightbar_led);
	}

	if (asus_wmi_dev_is_present(asus, ASUS_WMI_DEVID_MICMUTE_LED)) {
		asus->micmute_led.name = "platform::micmute";
		asus->micmute_led.max_brightness = 1;
		asus->micmute_led.brightness_set_blocking = micmute_led_set;
		asus->micmute_led.default_trigger = "audio-micmute";

		rv = led_classdev_register(&asus->platform_device->dev,
						&asus->micmute_led);
		if (rv)
			goto error;
	}

error:
	if (rv)
		asus_wmi_led_exit(asus);

	return rv;
}

/* RF *************************************************************************/

/*
 * PCI hotplug (for wlan rfkill)
 */
static bool asus_wlan_rfkill_blocked(struct asus_wmi *asus)
{
	int result = asus_wmi_get_devstate_simple(asus, ASUS_WMI_DEVID_WLAN);

	if (result < 0)
		return false;
	return !result;
}

static void asus_rfkill_hotplug(struct asus_wmi *asus)
{
	struct pci_dev *dev;
	struct pci_bus *bus;
	bool blocked;
	bool absent;
	u32 l;

	mutex_lock(&asus->wmi_lock);
	blocked = asus_wlan_rfkill_blocked(asus);
	mutex_unlock(&asus->wmi_lock);

	mutex_lock(&asus->hotplug_lock);
	pci_lock_rescan_remove();

	if (asus->wlan.rfkill)
		rfkill_set_sw_state(asus->wlan.rfkill, blocked);

	if (asus->hotplug_slot.ops) {
		bus = pci_find_bus(0, 1);
		if (!bus) {
			pr_warn("Unable to find PCI bus 1?\n");
			goto out_unlock;
		}

		if (pci_bus_read_config_dword(bus, 0, PCI_VENDOR_ID, &l)) {
			pr_err("Unable to read PCI config space?\n");
			goto out_unlock;
		}
		absent = (l == 0xffffffff);

		if (blocked != absent) {
			pr_warn("BIOS says wireless lan is %s, but the pci device is %s\n",
				blocked ? "blocked" : "unblocked",
				absent ? "absent" : "present");
			pr_warn("skipped wireless hotplug as probably inappropriate for this model\n");
			goto out_unlock;
		}

		if (!blocked) {
			dev = pci_get_slot(bus, 0);
			if (dev) {
				/* Device already present */
				pci_dev_put(dev);
				goto out_unlock;
			}
			dev = pci_scan_single_device(bus, 0);
			if (dev) {
				pci_bus_assign_resources(bus);
				pci_bus_add_device(dev);
			}
		} else {
			dev = pci_get_slot(bus, 0);
			if (dev) {
				pci_stop_and_remove_bus_device(dev);
				pci_dev_put(dev);
			}
		}
	}

out_unlock:
	pci_unlock_rescan_remove();
	mutex_unlock(&asus->hotplug_lock);
}

static void asus_rfkill_notify(acpi_handle handle, u32 event, void *data)
{
	struct asus_wmi *asus = data;

	if (event != ACPI_NOTIFY_BUS_CHECK)
		return;

	/*
	 * We can't call directly asus_rfkill_hotplug because most
	 * of the time WMBC is still being executed and not reetrant.
	 * There is currently no way to tell ACPICA that  we want this
	 * method to be serialized, we schedule a asus_rfkill_hotplug
	 * call later, in a safer context.
	 */
	queue_work(asus->hotplug_workqueue, &asus->hotplug_work);
}

static int asus_register_rfkill_notifier(struct asus_wmi *asus, char *node)
{
	acpi_status status;
	acpi_handle handle;

	status = acpi_get_handle(NULL, node, &handle);
	if (ACPI_FAILURE(status))
		return -ENODEV;

	status = acpi_install_notify_handler(handle, ACPI_SYSTEM_NOTIFY,
					     asus_rfkill_notify, asus);
	if (ACPI_FAILURE(status))
		pr_warn("Failed to register notify on %s\n", node);

	return 0;
}

static void asus_unregister_rfkill_notifier(struct asus_wmi *asus, char *node)
{
	acpi_status status = AE_OK;
	acpi_handle handle;

	status = acpi_get_handle(NULL, node, &handle);
	if (ACPI_FAILURE(status))
		return;

	status = acpi_remove_notify_handler(handle, ACPI_SYSTEM_NOTIFY,
					    asus_rfkill_notify);
	if (ACPI_FAILURE(status))
		pr_err("Error removing rfkill notify handler %s\n", node);
}

static int asus_get_adapter_status(struct hotplug_slot *hotplug_slot,
				   u8 *value)
{
	struct asus_wmi *asus = container_of(hotplug_slot,
					     struct asus_wmi, hotplug_slot);
	int result = asus_wmi_get_devstate_simple(asus, ASUS_WMI_DEVID_WLAN);

	if (result < 0)
		return result;

	*value = !!result;
	return 0;
}

static const struct hotplug_slot_ops asus_hotplug_slot_ops = {
	.get_adapter_status = asus_get_adapter_status,
	.get_power_status = asus_get_adapter_status,
};

static void asus_hotplug_work(struct work_struct *work)
{
	struct asus_wmi *asus;

	asus = container_of(work, struct asus_wmi, hotplug_work);
	asus_rfkill_hotplug(asus);
}

static int asus_setup_pci_hotplug(struct asus_wmi *asus)
{
	int ret = -ENOMEM;
	struct pci_bus *bus = pci_find_bus(0, 1);

	if (!bus) {
		pr_err("Unable to find wifi PCI bus\n");
		return -ENODEV;
	}

	asus->hotplug_workqueue =
	    create_singlethread_workqueue("hotplug_workqueue");
	if (!asus->hotplug_workqueue)
		goto error_workqueue;

	INIT_WORK(&asus->hotplug_work, asus_hotplug_work);

	asus->hotplug_slot.ops = &asus_hotplug_slot_ops;

	ret = pci_hp_register(&asus->hotplug_slot, bus, 0, "asus-wifi");
	if (ret) {
		pr_err("Unable to register hotplug slot - %d\n", ret);
		goto error_register;
	}

	return 0;

error_register:
	asus->hotplug_slot.ops = NULL;
	destroy_workqueue(asus->hotplug_workqueue);
error_workqueue:
	return ret;
}

/*
 * Rfkill devices
 */
static int asus_rfkill_set(void *data, bool blocked)
{
	struct asus_rfkill *priv = data;
	u32 ctrl_param = !blocked;
	u32 dev_id = priv->dev_id;

	/*
	 * If the user bit is set, BIOS can't set and record the wlan status,
	 * it will report the value read from id ASUS_WMI_DEVID_WLAN_LED
	 * while we query the wlan status through WMI(ASUS_WMI_DEVID_WLAN).
	 * So, we have to record wlan status in id ASUS_WMI_DEVID_WLAN_LED
	 * while setting the wlan status through WMI.
	 * This is also the behavior that windows app will do.
	 */
	if ((dev_id == ASUS_WMI_DEVID_WLAN) &&
	     priv->asus->driver->wlan_ctrl_by_user)
		dev_id = ASUS_WMI_DEVID_WLAN_LED;

	return asus_wmi_set_devstate(dev_id, ctrl_param, NULL);
}

static void asus_rfkill_query(struct rfkill *rfkill, void *data)
{
	struct asus_rfkill *priv = data;
	int result;

	result = asus_wmi_get_devstate_simple(priv->asus, priv->dev_id);

	if (result < 0)
		return;

	rfkill_set_sw_state(priv->rfkill, !result);
}

static int asus_rfkill_wlan_set(void *data, bool blocked)
{
	struct asus_rfkill *priv = data;
	struct asus_wmi *asus = priv->asus;
	int ret;

	/*
	 * This handler is enabled only if hotplug is enabled.
	 * In this case, the asus_wmi_set_devstate() will
	 * trigger a wmi notification and we need to wait
	 * this call to finish before being able to call
	 * any wmi method
	 */
	mutex_lock(&asus->wmi_lock);
	ret = asus_rfkill_set(data, blocked);
	mutex_unlock(&asus->wmi_lock);
	return ret;
}

static const struct rfkill_ops asus_rfkill_wlan_ops = {
	.set_block = asus_rfkill_wlan_set,
	.query = asus_rfkill_query,
};

static const struct rfkill_ops asus_rfkill_ops = {
	.set_block = asus_rfkill_set,
	.query = asus_rfkill_query,
};

static int asus_new_rfkill(struct asus_wmi *asus,
			   struct asus_rfkill *arfkill,
			   const char *name, enum rfkill_type type, int dev_id)
{
	int result = asus_wmi_get_devstate_simple(asus, dev_id);
	struct rfkill **rfkill = &arfkill->rfkill;

	if (result < 0)
		return result;

	arfkill->dev_id = dev_id;
	arfkill->asus = asus;

	if (dev_id == ASUS_WMI_DEVID_WLAN &&
	    asus->driver->quirks->hotplug_wireless)
		*rfkill = rfkill_alloc(name, &asus->platform_device->dev, type,
				       &asus_rfkill_wlan_ops, arfkill);
	else
		*rfkill = rfkill_alloc(name, &asus->platform_device->dev, type,
				       &asus_rfkill_ops, arfkill);

	if (!*rfkill)
		return -EINVAL;

	if ((dev_id == ASUS_WMI_DEVID_WLAN) &&
			(asus->driver->quirks->wapf > 0))
		rfkill_set_led_trigger_name(*rfkill, "asus-wlan");

	rfkill_init_sw_state(*rfkill, !result);
	result = rfkill_register(*rfkill);
	if (result) {
		rfkill_destroy(*rfkill);
		*rfkill = NULL;
		return result;
	}
	return 0;
}

static void asus_wmi_rfkill_exit(struct asus_wmi *asus)
{
	if (asus->driver->wlan_ctrl_by_user && ashs_present())
		return;

	asus_unregister_rfkill_notifier(asus, "\\_SB.PCI0.P0P5");
	asus_unregister_rfkill_notifier(asus, "\\_SB.PCI0.P0P6");
	asus_unregister_rfkill_notifier(asus, "\\_SB.PCI0.P0P7");
	if (asus->wlan.rfkill) {
		rfkill_unregister(asus->wlan.rfkill);
		rfkill_destroy(asus->wlan.rfkill);
		asus->wlan.rfkill = NULL;
	}
	/*
	 * Refresh pci hotplug in case the rfkill state was changed after
	 * asus_unregister_rfkill_notifier()
	 */
	asus_rfkill_hotplug(asus);
	if (asus->hotplug_slot.ops)
		pci_hp_deregister(&asus->hotplug_slot);
	if (asus->hotplug_workqueue)
		destroy_workqueue(asus->hotplug_workqueue);

	if (asus->bluetooth.rfkill) {
		rfkill_unregister(asus->bluetooth.rfkill);
		rfkill_destroy(asus->bluetooth.rfkill);
		asus->bluetooth.rfkill = NULL;
	}
	if (asus->wimax.rfkill) {
		rfkill_unregister(asus->wimax.rfkill);
		rfkill_destroy(asus->wimax.rfkill);
		asus->wimax.rfkill = NULL;
	}
	if (asus->wwan3g.rfkill) {
		rfkill_unregister(asus->wwan3g.rfkill);
		rfkill_destroy(asus->wwan3g.rfkill);
		asus->wwan3g.rfkill = NULL;
	}
	if (asus->gps.rfkill) {
		rfkill_unregister(asus->gps.rfkill);
		rfkill_destroy(asus->gps.rfkill);
		asus->gps.rfkill = NULL;
	}
	if (asus->uwb.rfkill) {
		rfkill_unregister(asus->uwb.rfkill);
		rfkill_destroy(asus->uwb.rfkill);
		asus->uwb.rfkill = NULL;
	}
}

static int asus_wmi_rfkill_init(struct asus_wmi *asus)
{
	int result = 0;

	mutex_init(&asus->hotplug_lock);
	mutex_init(&asus->wmi_lock);

	result = asus_new_rfkill(asus, &asus->wlan, "asus-wlan",
				 RFKILL_TYPE_WLAN, ASUS_WMI_DEVID_WLAN);

	if (result && result != -ENODEV)
		goto exit;

	result = asus_new_rfkill(asus, &asus->bluetooth,
				 "asus-bluetooth", RFKILL_TYPE_BLUETOOTH,
				 ASUS_WMI_DEVID_BLUETOOTH);

	if (result && result != -ENODEV)
		goto exit;

	result = asus_new_rfkill(asus, &asus->wimax, "asus-wimax",
				 RFKILL_TYPE_WIMAX, ASUS_WMI_DEVID_WIMAX);

	if (result && result != -ENODEV)
		goto exit;

	result = asus_new_rfkill(asus, &asus->wwan3g, "asus-wwan3g",
				 RFKILL_TYPE_WWAN, ASUS_WMI_DEVID_WWAN3G);

	if (result && result != -ENODEV)
		goto exit;

	result = asus_new_rfkill(asus, &asus->gps, "asus-gps",
				 RFKILL_TYPE_GPS, ASUS_WMI_DEVID_GPS);

	if (result && result != -ENODEV)
		goto exit;

	result = asus_new_rfkill(asus, &asus->uwb, "asus-uwb",
				 RFKILL_TYPE_UWB, ASUS_WMI_DEVID_UWB);

	if (result && result != -ENODEV)
		goto exit;

	if (!asus->driver->quirks->hotplug_wireless)
		goto exit;

	result = asus_setup_pci_hotplug(asus);
	/*
	 * If we get -EBUSY then something else is handling the PCI hotplug -
	 * don't fail in this case
	 */
	if (result == -EBUSY)
		result = 0;

	asus_register_rfkill_notifier(asus, "\\_SB.PCI0.P0P5");
	asus_register_rfkill_notifier(asus, "\\_SB.PCI0.P0P6");
	asus_register_rfkill_notifier(asus, "\\_SB.PCI0.P0P7");
	/*
	 * Refresh pci hotplug in case the rfkill state was changed during
	 * setup.
	 */
	asus_rfkill_hotplug(asus);

exit:
	if (result && result != -ENODEV)
		asus_wmi_rfkill_exit(asus);

	if (result == -ENODEV)
		result = 0;

	return result;
}

/* Panel Overdrive ************************************************************/
static ssize_t panel_od_show(struct device *dev,
				   struct device_attribute *attr, char *buf)
{
	struct asus_wmi *asus = dev_get_drvdata(dev);
	int result;

	result = asus_wmi_get_devstate_simple(asus, ASUS_WMI_DEVID_PANEL_OD);
	if (result < 0)
		return result;

	return sysfs_emit(buf, "%d\n", result);
}

static ssize_t panel_od_store(struct device *dev,
				    struct device_attribute *attr,
				    const char *buf, size_t count)
{
	int result, err;
	u32 overdrive;

	struct asus_wmi *asus = dev_get_drvdata(dev);

	result = kstrtou32(buf, 10, &overdrive);
	if (result)
		return result;

	if (overdrive > 1)
		return -EINVAL;

	err = asus_wmi_set_devstate(ASUS_WMI_DEVID_PANEL_OD, overdrive, &result);

	if (err) {
		pr_warn("Failed to set panel overdrive: %d\n", err);
		return err;
	}

	if (result > 1) {
		pr_warn("Failed to set panel overdrive (result): 0x%x\n", result);
		return -EIO;
	}

	sysfs_notify(&asus->platform_device->dev.kobj, NULL, "panel_od");

	return count;
}
static DEVICE_ATTR_RW(panel_od);

/* Bootup sound ***************************************************************/

static ssize_t boot_sound_show(struct device *dev,
			     struct device_attribute *attr, char *buf)
{
	struct asus_wmi *asus = dev_get_drvdata(dev);
	int result;

	result = asus_wmi_get_devstate_simple(asus, ASUS_WMI_DEVID_BOOT_SOUND);
	if (result < 0)
		return result;

	return sysfs_emit(buf, "%d\n", result);
}

static ssize_t boot_sound_store(struct device *dev,
			      struct device_attribute *attr,
			      const char *buf, size_t count)
{
	int result, err;
	u32 snd;

	struct asus_wmi *asus = dev_get_drvdata(dev);

	result = kstrtou32(buf, 10, &snd);
	if (result)
		return result;

	if (snd > 1)
		return -EINVAL;

	err = asus_wmi_set_devstate(ASUS_WMI_DEVID_BOOT_SOUND, snd, &result);
	if (err) {
		pr_warn("Failed to set boot sound: %d\n", err);
		return err;
	}

	if (result > 1) {
		pr_warn("Failed to set panel boot sound (result): 0x%x\n", result);
		return -EIO;
	}

	sysfs_notify(&asus->platform_device->dev.kobj, NULL, "boot_sound");

	return count;
}
static DEVICE_ATTR_RW(boot_sound);

/* Mini-LED mode **************************************************************/
static ssize_t mini_led_mode_show(struct device *dev,
				   struct device_attribute *attr, char *buf)
{
	struct asus_wmi *asus = dev_get_drvdata(dev);
	u32 value;
	int err;

	err = asus_wmi_get_devstate(asus, asus->mini_led_dev_id, &value);
	if (err < 0)
		return err;
	value = value & ASUS_MINI_LED_MODE_MASK;

	/*
	 * Remap the mode values to match previous generation mini-led. The last gen
	 * WMI 0 == off, while on this version WMI 2 ==off (flipped).
	 */
	if (asus->mini_led_dev_id == ASUS_WMI_DEVID_MINI_LED_MODE2) {
		switch (value) {
		case ASUS_MINI_LED_2024_WEAK:
			value = ASUS_MINI_LED_ON;
			break;
		case ASUS_MINI_LED_2024_STRONG:
			value = ASUS_MINI_LED_STRONG_MODE;
			break;
		case ASUS_MINI_LED_2024_OFF:
			value = ASUS_MINI_LED_OFF;
			break;
		}
	}

	return sysfs_emit(buf, "%d\n", value);
}

static ssize_t mini_led_mode_store(struct device *dev,
				    struct device_attribute *attr,
				    const char *buf, size_t count)
{
	int result, err;
	u32 mode;

	struct asus_wmi *asus = dev_get_drvdata(dev);

	result = kstrtou32(buf, 10, &mode);
	if (result)
		return result;

	if (asus->mini_led_dev_id == ASUS_WMI_DEVID_MINI_LED_MODE &&
	    mode > ASUS_MINI_LED_ON)
		return -EINVAL;
	if (asus->mini_led_dev_id == ASUS_WMI_DEVID_MINI_LED_MODE2 &&
	    mode > ASUS_MINI_LED_STRONG_MODE)
		return -EINVAL;

	/*
	 * Remap the mode values so expected behaviour is the same as the last
	 * generation of mini-LED with 0 == off, 1 == on.
	 */
	if (asus->mini_led_dev_id == ASUS_WMI_DEVID_MINI_LED_MODE2) {
		switch (mode) {
		case ASUS_MINI_LED_OFF:
			mode = ASUS_MINI_LED_2024_OFF;
			break;
		case ASUS_MINI_LED_ON:
			mode = ASUS_MINI_LED_2024_WEAK;
			break;
		case ASUS_MINI_LED_STRONG_MODE:
			mode = ASUS_MINI_LED_2024_STRONG;
			break;
		}
	}

	err = asus_wmi_set_devstate(asus->mini_led_dev_id, mode, &result);
	if (err) {
		pr_warn("Failed to set mini-LED: %d\n", err);
		return err;
	}

	if (result > 1) {
		pr_warn("Failed to set mini-LED mode (result): 0x%x\n", result);
		return -EIO;
	}

	sysfs_notify(&asus->platform_device->dev.kobj, NULL, "mini_led_mode");

	return count;
}
static DEVICE_ATTR_RW(mini_led_mode);

static ssize_t available_mini_led_mode_show(struct device *dev,
				  struct device_attribute *attr, char *buf)
{
	struct asus_wmi *asus = dev_get_drvdata(dev);

	switch (asus->mini_led_dev_id) {
	case ASUS_WMI_DEVID_MINI_LED_MODE:
		return sysfs_emit(buf, "0 1\n");
	case ASUS_WMI_DEVID_MINI_LED_MODE2:
		return sysfs_emit(buf, "0 1 2\n");
	}

	return sysfs_emit(buf, "0\n");
}

static DEVICE_ATTR_RO(available_mini_led_mode);

/* Mini-LED mode **************************************************************/
static ssize_t mini_led_mode_show(struct device *dev,
				   struct device_attribute *attr, char *buf)
{
	struct asus_wmi *asus = dev_get_drvdata(dev);
	int result;

	result = asus_wmi_get_devstate_simple(asus, ASUS_WMI_DEVID_MINI_LED_MODE);
	if (result < 0)
		return result;

	return sysfs_emit(buf, "%d\n", result);
}

static ssize_t mini_led_mode_store(struct device *dev,
				    struct device_attribute *attr,
				    const char *buf, size_t count)
{
	int result, err;
	u32 mode;

	struct asus_wmi *asus = dev_get_drvdata(dev);

	result = kstrtou32(buf, 10, &mode);
	if (result)
		return result;

	if (mode > 1)
		return -EINVAL;

	err = asus_wmi_set_devstate(ASUS_WMI_DEVID_MINI_LED_MODE, mode, &result);

	if (err) {
		pr_warn("Failed to set mini-LED: %d\n", err);
		return err;
	}

	if (result > 1) {
		pr_warn("Failed to set mini-LED mode (result): 0x%x\n", result);
		return -EIO;
	}

	sysfs_notify(&asus->platform_device->dev.kobj, NULL, "mini_led_mode");

	return count;
}
static DEVICE_ATTR_RW(mini_led_mode);

/* Quirks *********************************************************************/

static void asus_wmi_set_xusb2pr(struct asus_wmi *asus)
{
	struct pci_dev *xhci_pdev;
	u32 orig_ports_available;
	u32 ports_available = asus->driver->quirks->xusb2pr;

	xhci_pdev = pci_get_device(PCI_VENDOR_ID_INTEL,
			PCI_DEVICE_ID_INTEL_LYNXPOINT_LP_XHCI,
			NULL);

	if (!xhci_pdev)
		return;

	pci_read_config_dword(xhci_pdev, USB_INTEL_XUSB2PR,
				&orig_ports_available);

	pci_write_config_dword(xhci_pdev, USB_INTEL_XUSB2PR,
				cpu_to_le32(ports_available));

	pci_dev_put(xhci_pdev);

	pr_info("set USB_INTEL_XUSB2PR old: 0x%04x, new: 0x%04x\n",
			orig_ports_available, ports_available);
}

/*
 * Some devices dont support or have borcken get_als method
 * but still support set method.
 */
static void asus_wmi_set_als(void)
{
	asus_wmi_set_devstate(ASUS_WMI_DEVID_ALS_ENABLE, 1, NULL);
}

/* Hwmon device ***************************************************************/

static int asus_agfn_fan_speed_read(struct asus_wmi *asus, int fan,
					  int *speed)
{
	struct agfn_fan_args args = {
		.agfn.len = sizeof(args),
		.agfn.mfun = ASUS_FAN_MFUN,
		.agfn.sfun = ASUS_FAN_SFUN_READ,
		.fan = fan,
		.speed = 0,
	};
	struct acpi_buffer input = { (acpi_size) sizeof(args), &args };
	int status;

	if (fan != 1)
		return -EINVAL;

	status = asus_wmi_evaluate_method_agfn(input);

	if (status || args.agfn.err)
		return -ENXIO;

	if (speed)
		*speed = args.speed;

	return 0;
}

static int asus_agfn_fan_speed_write(struct asus_wmi *asus, int fan,
				     int *speed)
{
	struct agfn_fan_args args = {
		.agfn.len = sizeof(args),
		.agfn.mfun = ASUS_FAN_MFUN,
		.agfn.sfun = ASUS_FAN_SFUN_WRITE,
		.fan = fan,
		.speed = speed ?  *speed : 0,
	};
	struct acpi_buffer input = { (acpi_size) sizeof(args), &args };
	int status;

	/* 1: for setting 1st fan's speed 0: setting auto mode */
	if (fan != 1 && fan != 0)
		return -EINVAL;

	status = asus_wmi_evaluate_method_agfn(input);

	if (status || args.agfn.err)
		return -ENXIO;

	if (speed && fan == 1)
		asus->agfn_pwm = *speed;

	return 0;
}

/*
 * Check if we can read the speed of one fan. If true we assume we can also
 * control it.
 */
static bool asus_wmi_has_agfn_fan(struct asus_wmi *asus)
{
	int status;
	int speed;
	u32 value;

	status = asus_agfn_fan_speed_read(asus, 1, &speed);
	if (status != 0)
		return false;

	status = asus_wmi_get_devstate(asus, ASUS_WMI_DEVID_FAN_CTRL, &value);
	if (status != 0)
		return false;

	/*
	 * We need to find a better way, probably using sfun,
	 * bits or spec ...
	 * Currently we disable it if:
	 * - ASUS_WMI_UNSUPPORTED_METHOD is returned
	 * - reverved bits are non-zero
	 * - sfun and presence bit are not set
	 */
	return !(value == ASUS_WMI_UNSUPPORTED_METHOD || value & 0xFFF80000
		 || (!asus->sfun && !(value & ASUS_WMI_DSTS_PRESENCE_BIT)));
}

static int asus_fan_set_auto(struct asus_wmi *asus)
{
	int status;
	u32 retval;

	switch (asus->fan_type) {
	case FAN_TYPE_SPEC83:
		status = asus_wmi_set_devstate(ASUS_WMI_DEVID_CPU_FAN_CTRL,
					       0, &retval);
		if (status)
			return status;

		if (retval != 1)
			return -EIO;
		break;

	case FAN_TYPE_AGFN:
		status = asus_agfn_fan_speed_write(asus, 0, NULL);
		if (status)
			return -ENXIO;
		break;

	default:
		return -ENXIO;
	}

	/*
	 * Modern models like the G713 also have GPU fan control (this is not AGFN)
	 */
	if (asus->gpu_fan_type == FAN_TYPE_SPEC83) {
		status = asus_wmi_set_devstate(ASUS_WMI_DEVID_GPU_FAN_CTRL,
					       0, &retval);
		if (status)
			return status;

		if (retval != 1)
			return -EIO;
	}

	return 0;
}

static ssize_t pwm1_show(struct device *dev,
			       struct device_attribute *attr,
			       char *buf)
{
	struct asus_wmi *asus = dev_get_drvdata(dev);
	int err;
	int value;

	/* If we already set a value then just return it */
	if (asus->agfn_pwm >= 0)
		return sysfs_emit(buf, "%d\n", asus->agfn_pwm);

	/*
	 * If we haven't set already set a value through the AGFN interface,
	 * we read a current value through the (now-deprecated) FAN_CTRL device.
	 */
	err = asus_wmi_get_devstate(asus, ASUS_WMI_DEVID_FAN_CTRL, &value);
	if (err < 0)
		return err;

	value &= 0xFF;

	if (value == 1) /* Low Speed */
		value = 85;
	else if (value == 2)
		value = 170;
	else if (value == 3)
		value = 255;
	else if (value) {
		pr_err("Unknown fan speed %#x\n", value);
		value = -1;
	}

	return sysfs_emit(buf, "%d\n", value);
}

static ssize_t pwm1_store(struct device *dev,
				     struct device_attribute *attr,
				     const char *buf, size_t count) {
	struct asus_wmi *asus = dev_get_drvdata(dev);
	int value;
	int state;
	int ret;

	ret = kstrtouint(buf, 10, &value);
	if (ret)
		return ret;

	value = clamp(value, 0, 255);

	state = asus_agfn_fan_speed_write(asus, 1, &value);
	if (state)
		pr_warn("Setting fan speed failed: %d\n", state);
	else
		asus->fan_pwm_mode = ASUS_FAN_CTRL_MANUAL;

	return count;
}

static ssize_t fan1_input_show(struct device *dev,
					struct device_attribute *attr,
					char *buf)
{
	struct asus_wmi *asus = dev_get_drvdata(dev);
	int value;
	int ret;

	switch (asus->fan_type) {
	case FAN_TYPE_SPEC83:
		ret = asus_wmi_get_devstate(asus, ASUS_WMI_DEVID_CPU_FAN_CTRL,
					    &value);
		if (ret < 0)
			return ret;

		value &= 0xffff;
		break;

	case FAN_TYPE_AGFN:
		/* no speed readable on manual mode */
		if (asus->fan_pwm_mode == ASUS_FAN_CTRL_MANUAL)
			return -ENXIO;

		ret = asus_agfn_fan_speed_read(asus, 1, &value);
		if (ret) {
			pr_warn("reading fan speed failed: %d\n", ret);
			return -ENXIO;
		}
		break;

	default:
		return -ENXIO;
	}

	return sysfs_emit(buf, "%d\n", value < 0 ? -1 : value * 100);
}

static ssize_t pwm1_enable_show(struct device *dev,
						 struct device_attribute *attr,
						 char *buf)
{
	struct asus_wmi *asus = dev_get_drvdata(dev);

	/*
	 * Just read back the cached pwm mode.
	 *
	 * For the CPU_FAN device, the spec indicates that we should be
	 * able to read the device status and consult bit 19 to see if we
	 * are in Full On or Automatic mode. However, this does not work
	 * in practice on X532FL at least (the bit is always 0) and there's
	 * also nothing in the DSDT to indicate that this behaviour exists.
	 */
	return sysfs_emit(buf, "%d\n", asus->fan_pwm_mode);
}

static ssize_t pwm1_enable_store(struct device *dev,
						  struct device_attribute *attr,
						  const char *buf, size_t count)
{
	struct asus_wmi *asus = dev_get_drvdata(dev);
	int status = 0;
	int state;
	int value;
	int ret;
	u32 retval;

	ret = kstrtouint(buf, 10, &state);
	if (ret)
		return ret;

	if (asus->fan_type == FAN_TYPE_SPEC83) {
		switch (state) { /* standard documented hwmon values */
		case ASUS_FAN_CTRL_FULLSPEED:
			value = 1;
			break;
		case ASUS_FAN_CTRL_AUTO:
			value = 0;
			break;
		default:
			return -EINVAL;
		}

		ret = asus_wmi_set_devstate(ASUS_WMI_DEVID_CPU_FAN_CTRL,
					    value, &retval);
		if (ret)
			return ret;

		if (retval != 1)
			return -EIO;
	} else if (asus->fan_type == FAN_TYPE_AGFN) {
		switch (state) {
		case ASUS_FAN_CTRL_MANUAL:
			break;

		case ASUS_FAN_CTRL_AUTO:
			status = asus_fan_set_auto(asus);
			if (status)
				return status;
			break;

		default:
			return -EINVAL;
		}
	}

	asus->fan_pwm_mode = state;

	/* Must set to disabled if mode is toggled */
	if (asus->cpu_fan_curve_available)
		asus->custom_fan_curves[FAN_CURVE_DEV_CPU].enabled = false;
	if (asus->gpu_fan_curve_available)
		asus->custom_fan_curves[FAN_CURVE_DEV_GPU].enabled = false;
	if (asus->mid_fan_curve_available)
		asus->custom_fan_curves[FAN_CURVE_DEV_MID].enabled = false;

	return count;
}

static ssize_t asus_hwmon_temp1(struct device *dev,
				struct device_attribute *attr,
				char *buf)
{
	struct asus_wmi *asus = dev_get_drvdata(dev);
	u32 value;
	int err;

	err = asus_wmi_get_devstate(asus, ASUS_WMI_DEVID_THERMAL_CTRL, &value);
	if (err < 0)
		return err;

	return sysfs_emit(buf, "%ld\n",
			  deci_kelvin_to_millicelsius(value & 0xFFFF));
}

/* GPU fan on modern ROG laptops */
static ssize_t fan2_input_show(struct device *dev,
					struct device_attribute *attr,
					char *buf)
{
	struct asus_wmi *asus = dev_get_drvdata(dev);
	int value;
	int ret;

	ret = asus_wmi_get_devstate(asus, ASUS_WMI_DEVID_GPU_FAN_CTRL, &value);
	if (ret < 0)
		return ret;

	value &= 0xffff;

	return sysfs_emit(buf, "%d\n", value * 100);
}

/* Middle/Center fan on modern ROG laptops */
static ssize_t fan3_input_show(struct device *dev,
					struct device_attribute *attr,
					char *buf)
{
	struct asus_wmi *asus = dev_get_drvdata(dev);
	int value;
	int ret;

	ret = asus_wmi_get_devstate(asus, ASUS_WMI_DEVID_MID_FAN_CTRL, &value);
	if (ret < 0)
		return ret;

	value &= 0xffff;

	return sysfs_emit(buf, "%d\n", value * 100);
}

/* Middle/Center fan on modern ROG laptops */
static ssize_t fan3_input_show(struct device *dev,
					struct device_attribute *attr,
					char *buf)
{
	struct asus_wmi *asus = dev_get_drvdata(dev);
	int value;
	int ret;

	ret = asus_wmi_get_devstate(asus, ASUS_WMI_DEVID_MID_FAN_CTRL, &value);
	if (ret < 0)
		return ret;

	value &= 0xffff;

	return sysfs_emit(buf, "%d\n", value * 100);
}

static ssize_t fan3_label_show(struct device *dev,
					  struct device_attribute *attr,
					  char *buf)
{
	return sysfs_emit(buf, "%s\n", ASUS_MID_FAN_DESC);
}

static ssize_t pwm2_enable_show(struct device *dev,
				struct device_attribute *attr,
				char *buf)
{
	struct asus_wmi *asus = dev_get_drvdata(dev);

	return sysfs_emit(buf, "%d\n", asus->gpu_fan_pwm_mode);
}

static ssize_t pwm2_enable_store(struct device *dev,
				 struct device_attribute *attr,
				 const char *buf, size_t count)
{
	struct asus_wmi *asus = dev_get_drvdata(dev);
	int state;
	int value;
	int ret;
	u32 retval;

	ret = kstrtouint(buf, 10, &state);
	if (ret)
		return ret;

	switch (state) { /* standard documented hwmon values */
	case ASUS_FAN_CTRL_FULLSPEED:
		value = 1;
		break;
	case ASUS_FAN_CTRL_AUTO:
		value = 0;
		break;
	default:
		return -EINVAL;
	}

	ret = asus_wmi_set_devstate(ASUS_WMI_DEVID_GPU_FAN_CTRL,
				    value, &retval);
	if (ret)
		return ret;

	if (retval != 1)
		return -EIO;

	asus->gpu_fan_pwm_mode = state;
	return count;
}

static ssize_t pwm3_enable_show(struct device *dev,
				struct device_attribute *attr,
				char *buf)
{
	struct asus_wmi *asus = dev_get_drvdata(dev);

	return sysfs_emit(buf, "%d\n", asus->mid_fan_pwm_mode);
}

static ssize_t pwm3_enable_store(struct device *dev,
				 struct device_attribute *attr,
				 const char *buf, size_t count)
{
	struct asus_wmi *asus = dev_get_drvdata(dev);
	int state;
	int value;
	int ret;
	u32 retval;

	ret = kstrtouint(buf, 10, &state);
	if (ret)
		return ret;

	switch (state) { /* standard documented hwmon values */
	case ASUS_FAN_CTRL_FULLSPEED:
		value = 1;
		break;
	case ASUS_FAN_CTRL_AUTO:
		value = 0;
		break;
	default:
		return -EINVAL;
	}

	ret = asus_wmi_set_devstate(ASUS_WMI_DEVID_MID_FAN_CTRL,
				    value, &retval);
	if (ret)
		return ret;

	if (retval != 1)
		return -EIO;

	asus->mid_fan_pwm_mode = state;
	return count;
}

/* Fan1 */
static DEVICE_ATTR_RW(pwm1);
static DEVICE_ATTR_RW(pwm1_enable);
static DEVICE_ATTR_RO(fan1_input);
static DEVICE_STRING_ATTR_RO(fan1_label, 0444, ASUS_FAN_DESC);

/* Fan2 - GPU fan */
static DEVICE_ATTR_RW(pwm2_enable);
static DEVICE_ATTR_RO(fan2_input);
<<<<<<< HEAD
static DEVICE_ATTR_RO(fan2_label);
/* Fan3 - Middle/center fan */
static DEVICE_ATTR_RW(pwm3_enable);
static DEVICE_ATTR_RO(fan3_input);
static DEVICE_ATTR_RO(fan3_label);
=======
static DEVICE_STRING_ATTR_RO(fan2_label, 0444, ASUS_GPU_FAN_DESC);
/* Fan3 - Middle/center fan */
static DEVICE_ATTR_RW(pwm3_enable);
static DEVICE_ATTR_RO(fan3_input);
static DEVICE_STRING_ATTR_RO(fan3_label, 0444, ASUS_MID_FAN_DESC);
>>>>>>> 0c383648

/* Temperature */
static DEVICE_ATTR(temp1_input, S_IRUGO, asus_hwmon_temp1, NULL);

static struct attribute *hwmon_attributes[] = {
	&dev_attr_pwm1.attr,
	&dev_attr_pwm1_enable.attr,
	&dev_attr_pwm2_enable.attr,
	&dev_attr_pwm3_enable.attr,
	&dev_attr_fan1_input.attr,
	&dev_attr_fan1_label.attr.attr,
	&dev_attr_fan2_input.attr,
<<<<<<< HEAD
	&dev_attr_fan2_label.attr,
	&dev_attr_fan3_input.attr,
	&dev_attr_fan3_label.attr,
=======
	&dev_attr_fan2_label.attr.attr,
	&dev_attr_fan3_input.attr,
	&dev_attr_fan3_label.attr.attr,
>>>>>>> 0c383648

	&dev_attr_temp1_input.attr,
	NULL
};

static umode_t asus_hwmon_sysfs_is_visible(struct kobject *kobj,
					  struct attribute *attr, int idx)
{
	struct device *dev = kobj_to_dev(kobj);
	struct asus_wmi *asus = dev_get_drvdata(dev->parent);
	u32 value = ASUS_WMI_UNSUPPORTED_METHOD;

	if (attr == &dev_attr_pwm1.attr) {
		if (asus->fan_type != FAN_TYPE_AGFN)
			return 0;
	} else if (attr == &dev_attr_fan1_input.attr
	    || attr == &dev_attr_fan1_label.attr.attr
	    || attr == &dev_attr_pwm1_enable.attr) {
		if (asus->fan_type == FAN_TYPE_NONE)
			return 0;
	} else if (attr == &dev_attr_fan2_input.attr
	    || attr == &dev_attr_fan2_label.attr.attr
	    || attr == &dev_attr_pwm2_enable.attr) {
		if (asus->gpu_fan_type == FAN_TYPE_NONE)
			return 0;
	} else if (attr == &dev_attr_fan3_input.attr
<<<<<<< HEAD
	    || attr == &dev_attr_fan3_label.attr
=======
	    || attr == &dev_attr_fan3_label.attr.attr
>>>>>>> 0c383648
	    || attr == &dev_attr_pwm3_enable.attr) {
		if (asus->mid_fan_type == FAN_TYPE_NONE)
			return 0;
	} else if (attr == &dev_attr_temp1_input.attr) {
		int err = asus_wmi_get_devstate(asus,
						ASUS_WMI_DEVID_THERMAL_CTRL,
						&value);

		if (err < 0)
			return 0; /* can't return negative here */

		/*
		 * If the temperature value in deci-Kelvin is near the absolute
		 * zero temperature, something is clearly wrong
		 */
		if (value == 0 || value == 1)
			return 0;
	}

	return attr->mode;
}

static const struct attribute_group hwmon_attribute_group = {
	.is_visible = asus_hwmon_sysfs_is_visible,
	.attrs = hwmon_attributes
};
__ATTRIBUTE_GROUPS(hwmon_attribute);

static int asus_wmi_hwmon_init(struct asus_wmi *asus)
{
	struct device *dev = &asus->platform_device->dev;
	struct device *hwmon;

	hwmon = devm_hwmon_device_register_with_groups(dev, "asus", asus,
			hwmon_attribute_groups);

	if (IS_ERR(hwmon)) {
		pr_err("Could not register asus hwmon device\n");
		return PTR_ERR(hwmon);
	}
	return 0;
}

static int asus_wmi_fan_init(struct asus_wmi *asus)
{
	asus->gpu_fan_type = FAN_TYPE_NONE;
	asus->mid_fan_type = FAN_TYPE_NONE;
	asus->fan_type = FAN_TYPE_NONE;
	asus->agfn_pwm = -1;

	if (asus->driver->quirks->wmi_ignore_fan)
		asus->fan_type = FAN_TYPE_NONE;
	else if (asus_wmi_dev_is_present(asus, ASUS_WMI_DEVID_CPU_FAN_CTRL))
		asus->fan_type = FAN_TYPE_SPEC83;
	else if (asus_wmi_has_agfn_fan(asus))
		asus->fan_type = FAN_TYPE_AGFN;

	/*  Modern models like G713 also have GPU fan control */
	if (asus_wmi_dev_is_present(asus, ASUS_WMI_DEVID_GPU_FAN_CTRL))
		asus->gpu_fan_type = FAN_TYPE_SPEC83;

	/* Some models also have a center/middle fan */
	if (asus_wmi_dev_is_present(asus, ASUS_WMI_DEVID_MID_FAN_CTRL))
		asus->mid_fan_type = FAN_TYPE_SPEC83;

	if (asus->fan_type == FAN_TYPE_NONE)
		return -ENODEV;

	asus_fan_set_auto(asus);
	asus->fan_pwm_mode = ASUS_FAN_CTRL_AUTO;
	return 0;
}

/* Fan mode *******************************************************************/

static int fan_boost_mode_check_present(struct asus_wmi *asus)
{
	u32 result;
	int err;

	asus->fan_boost_mode_available = false;

	err = asus_wmi_get_devstate(asus, ASUS_WMI_DEVID_FAN_BOOST_MODE,
				    &result);
	if (err) {
		if (err == -ENODEV)
			return 0;
		else
			return err;
	}

	if ((result & ASUS_WMI_DSTS_PRESENCE_BIT) &&
			(result & ASUS_FAN_BOOST_MODES_MASK)) {
		asus->fan_boost_mode_available = true;
		asus->fan_boost_mode_mask = result & ASUS_FAN_BOOST_MODES_MASK;
	}

	return 0;
}

static int fan_boost_mode_write(struct asus_wmi *asus)
{
	u32 retval;
	u8 value;
	int err;

	value = asus->fan_boost_mode;

	pr_info("Set fan boost mode: %u\n", value);
	err = asus_wmi_set_devstate(ASUS_WMI_DEVID_FAN_BOOST_MODE, value,
				    &retval);

	sysfs_notify(&asus->platform_device->dev.kobj, NULL,
			"fan_boost_mode");

	if (err) {
		pr_warn("Failed to set fan boost mode: %d\n", err);
		return err;
	}

	if (retval != 1) {
		pr_warn("Failed to set fan boost mode (retval): 0x%x\n",
			retval);
		return -EIO;
	}

	return 0;
}

static int fan_boost_mode_switch_next(struct asus_wmi *asus)
{
	u8 mask = asus->fan_boost_mode_mask;

	if (asus->fan_boost_mode == ASUS_FAN_BOOST_MODE_NORMAL) {
		if (mask & ASUS_FAN_BOOST_MODE_OVERBOOST_MASK)
			asus->fan_boost_mode = ASUS_FAN_BOOST_MODE_OVERBOOST;
		else if (mask & ASUS_FAN_BOOST_MODE_SILENT_MASK)
			asus->fan_boost_mode = ASUS_FAN_BOOST_MODE_SILENT;
	} else if (asus->fan_boost_mode == ASUS_FAN_BOOST_MODE_OVERBOOST) {
		if (mask & ASUS_FAN_BOOST_MODE_SILENT_MASK)
			asus->fan_boost_mode = ASUS_FAN_BOOST_MODE_SILENT;
		else
			asus->fan_boost_mode = ASUS_FAN_BOOST_MODE_NORMAL;
	} else {
		asus->fan_boost_mode = ASUS_FAN_BOOST_MODE_NORMAL;
	}

	return fan_boost_mode_write(asus);
}

static ssize_t fan_boost_mode_show(struct device *dev,
				   struct device_attribute *attr, char *buf)
{
	struct asus_wmi *asus = dev_get_drvdata(dev);

	return sysfs_emit(buf, "%d\n", asus->fan_boost_mode);
}

static ssize_t fan_boost_mode_store(struct device *dev,
				    struct device_attribute *attr,
				    const char *buf, size_t count)
{
	struct asus_wmi *asus = dev_get_drvdata(dev);
	u8 mask = asus->fan_boost_mode_mask;
	u8 new_mode;
	int result;

	result = kstrtou8(buf, 10, &new_mode);
	if (result < 0) {
		pr_warn("Trying to store invalid value\n");
		return result;
	}

	if (new_mode == ASUS_FAN_BOOST_MODE_OVERBOOST) {
		if (!(mask & ASUS_FAN_BOOST_MODE_OVERBOOST_MASK))
			return -EINVAL;
	} else if (new_mode == ASUS_FAN_BOOST_MODE_SILENT) {
		if (!(mask & ASUS_FAN_BOOST_MODE_SILENT_MASK))
			return -EINVAL;
	} else if (new_mode != ASUS_FAN_BOOST_MODE_NORMAL) {
		return -EINVAL;
	}

	asus->fan_boost_mode = new_mode;
	fan_boost_mode_write(asus);

	return count;
}

// Fan boost mode: 0 - normal, 1 - overboost, 2 - silent
static DEVICE_ATTR_RW(fan_boost_mode);

/* Custom fan curves **********************************************************/

static void fan_curve_copy_from_buf(struct fan_curve_data *data, u8 *buf)
{
	int i;

	for (i = 0; i < FAN_CURVE_POINTS; i++) {
		data->temps[i] = buf[i];
	}

	for (i = 0; i < FAN_CURVE_POINTS; i++) {
		data->percents[i] =
			255 * buf[i + FAN_CURVE_POINTS] / 100;
	}
}

static int fan_curve_get_factory_default(struct asus_wmi *asus, u32 fan_dev)
{
	struct fan_curve_data *curves;
	u8 buf[FAN_CURVE_BUF_LEN];
	int err, fan_idx;
	u8 mode = 0;

	if (asus->throttle_thermal_policy_available)
		mode = asus->throttle_thermal_policy_mode;
	/* DEVID_<C/G>PU_FAN_CURVE is switched for OVERBOOST vs SILENT */
	if (mode == 2)
		mode = 1;
	else if (mode == 1)
		mode = 2;

	err = asus_wmi_evaluate_method_buf(asus->dsts_id, fan_dev, mode, buf,
					   FAN_CURVE_BUF_LEN);
	if (err) {
		pr_warn("%s (0x%08x) failed: %d\n", __func__, fan_dev, err);
		return err;
	}

	fan_idx = FAN_CURVE_DEV_CPU;
	if (fan_dev == ASUS_WMI_DEVID_GPU_FAN_CURVE)
		fan_idx = FAN_CURVE_DEV_GPU;

	if (fan_dev == ASUS_WMI_DEVID_MID_FAN_CURVE)
		fan_idx = FAN_CURVE_DEV_MID;

	curves = &asus->custom_fan_curves[fan_idx];
	curves->device_id = fan_dev;

	fan_curve_copy_from_buf(curves, buf);
	return 0;
}

/* Check if capability exists, and populate defaults */
static int fan_curve_check_present(struct asus_wmi *asus, bool *available,
				   u32 fan_dev)
{
	int err;

	*available = false;

	if (asus->fan_type == FAN_TYPE_NONE)
		return 0;

	err = fan_curve_get_factory_default(asus, fan_dev);
	if (err) {
		return 0;
	}

	*available = true;
	return 0;
}

/* Determine which fan the attribute is for if SENSOR_ATTR */
static struct fan_curve_data *fan_curve_attr_select(struct asus_wmi *asus,
					      struct device_attribute *attr)
{
	int index = to_sensor_dev_attr(attr)->index;

	return &asus->custom_fan_curves[index];
}

/* Determine which fan the attribute is for if SENSOR_ATTR_2 */
static struct fan_curve_data *fan_curve_attr_2_select(struct asus_wmi *asus,
					    struct device_attribute *attr)
{
	int nr = to_sensor_dev_attr_2(attr)->nr;

	return &asus->custom_fan_curves[nr & ~FAN_CURVE_PWM_MASK];
}

static ssize_t fan_curve_show(struct device *dev,
			      struct device_attribute *attr, char *buf)
{
	struct sensor_device_attribute_2 *dev_attr = to_sensor_dev_attr_2(attr);
	struct asus_wmi *asus = dev_get_drvdata(dev);
	struct fan_curve_data *data;
	int value, pwm, index;

	data = fan_curve_attr_2_select(asus, attr);
	pwm = dev_attr->nr & FAN_CURVE_PWM_MASK;
	index = dev_attr->index;

	if (pwm)
		value = data->percents[index];
	else
		value = data->temps[index];

	return sysfs_emit(buf, "%d\n", value);
}

/*
 * "fan_dev" is the related WMI method such as ASUS_WMI_DEVID_CPU_FAN_CURVE.
 */
static int fan_curve_write(struct asus_wmi *asus,
			   struct fan_curve_data *data)
{
	u32 arg1 = 0, arg2 = 0, arg3 = 0, arg4 = 0;
	u8 *percents = data->percents;
	u8 *temps = data->temps;
	int ret, i, shift = 0;

	if (!data->enabled)
		return 0;

	for (i = 0; i < FAN_CURVE_POINTS / 2; i++) {
		arg1 += (temps[i]) << shift;
		arg2 += (temps[i + 4]) << shift;
		/* Scale to percentage for device */
		arg3 += (100 * percents[i] / 255) << shift;
		arg4 += (100 * percents[i + 4] / 255) << shift;
		shift += 8;
	}

	return asus_wmi_evaluate_method5(ASUS_WMI_METHODID_DEVS,
					 data->device_id,
					 arg1, arg2, arg3, arg4, &ret);
}

static ssize_t fan_curve_store(struct device *dev,
			       struct device_attribute *attr, const char *buf,
			       size_t count)
{
	struct sensor_device_attribute_2 *dev_attr = to_sensor_dev_attr_2(attr);
	struct asus_wmi *asus = dev_get_drvdata(dev);
	struct fan_curve_data *data;
	int err, pwm, index;
	u8 value;

	data = fan_curve_attr_2_select(asus, attr);
	pwm = dev_attr->nr & FAN_CURVE_PWM_MASK;
	index = dev_attr->index;

	err = kstrtou8(buf, 10, &value);
	if (err < 0)
		return err;

	if (pwm)
		data->percents[index] = value;
	else
		data->temps[index] = value;

	/*
	 * Mark as disabled so the user has to explicitly enable to apply a
	 * changed fan curve. This prevents potential lockups from writing out
	 * many changes as one-write-per-change.
	 */
	data->enabled = false;

	return count;
}

static ssize_t fan_curve_enable_show(struct device *dev,
				     struct device_attribute *attr, char *buf)
{
	struct asus_wmi *asus = dev_get_drvdata(dev);
	struct fan_curve_data *data;
	int out = 2;

	data = fan_curve_attr_select(asus, attr);

	if (data->enabled)
		out = 1;

	return sysfs_emit(buf, "%d\n", out);
}

static ssize_t fan_curve_enable_store(struct device *dev,
				      struct device_attribute *attr,
				      const char *buf, size_t count)
{
	struct asus_wmi *asus = dev_get_drvdata(dev);
	struct fan_curve_data *data;
	int value, err;

	data = fan_curve_attr_select(asus, attr);

	err = kstrtoint(buf, 10, &value);
	if (err < 0)
		return err;

	switch (value) {
	case 1:
		data->enabled = true;
		break;
	case 2:
		data->enabled = false;
		break;
	/*
	 * Auto + reset the fan curve data to defaults. Make it an explicit
	 * option so that users don't accidentally overwrite a set fan curve.
	 */
	case 3:
		err = fan_curve_get_factory_default(asus, data->device_id);
		if (err)
			return err;
		data->enabled = false;
		break;
	default:
		return -EINVAL;
	}

	if (data->enabled) {
		err = fan_curve_write(asus, data);
		if (err)
			return err;
	} else {
		/*
		 * For machines with throttle this is the only way to reset fans
		 * to default mode of operation (does not erase curve data).
		 */
		if (asus->throttle_thermal_policy_available) {
			err = throttle_thermal_policy_write(asus);
			if (err)
				return err;
		/* Similar is true for laptops with this fan */
		} else if (asus->fan_type == FAN_TYPE_SPEC83) {
			err = asus_fan_set_auto(asus);
			if (err)
				return err;
		} else {
			/* Safeguard against fautly ACPI tables */
			err = fan_curve_get_factory_default(asus, data->device_id);
			if (err)
				return err;
			err = fan_curve_write(asus, data);
			if (err)
				return err;
		}
	}
	return count;
}

/* CPU */
static SENSOR_DEVICE_ATTR_RW(pwm1_enable, fan_curve_enable, FAN_CURVE_DEV_CPU);
static SENSOR_DEVICE_ATTR_2_RW(pwm1_auto_point1_temp, fan_curve,
			       FAN_CURVE_DEV_CPU, 0);
static SENSOR_DEVICE_ATTR_2_RW(pwm1_auto_point2_temp, fan_curve,
			       FAN_CURVE_DEV_CPU, 1);
static SENSOR_DEVICE_ATTR_2_RW(pwm1_auto_point3_temp, fan_curve,
			       FAN_CURVE_DEV_CPU, 2);
static SENSOR_DEVICE_ATTR_2_RW(pwm1_auto_point4_temp, fan_curve,
			       FAN_CURVE_DEV_CPU, 3);
static SENSOR_DEVICE_ATTR_2_RW(pwm1_auto_point5_temp, fan_curve,
			       FAN_CURVE_DEV_CPU, 4);
static SENSOR_DEVICE_ATTR_2_RW(pwm1_auto_point6_temp, fan_curve,
			       FAN_CURVE_DEV_CPU, 5);
static SENSOR_DEVICE_ATTR_2_RW(pwm1_auto_point7_temp, fan_curve,
			       FAN_CURVE_DEV_CPU, 6);
static SENSOR_DEVICE_ATTR_2_RW(pwm1_auto_point8_temp, fan_curve,
			       FAN_CURVE_DEV_CPU, 7);

static SENSOR_DEVICE_ATTR_2_RW(pwm1_auto_point1_pwm, fan_curve,
				FAN_CURVE_DEV_CPU | FAN_CURVE_PWM_MASK, 0);
static SENSOR_DEVICE_ATTR_2_RW(pwm1_auto_point2_pwm, fan_curve,
			       FAN_CURVE_DEV_CPU | FAN_CURVE_PWM_MASK, 1);
static SENSOR_DEVICE_ATTR_2_RW(pwm1_auto_point3_pwm, fan_curve,
			       FAN_CURVE_DEV_CPU | FAN_CURVE_PWM_MASK, 2);
static SENSOR_DEVICE_ATTR_2_RW(pwm1_auto_point4_pwm, fan_curve,
			       FAN_CURVE_DEV_CPU | FAN_CURVE_PWM_MASK, 3);
static SENSOR_DEVICE_ATTR_2_RW(pwm1_auto_point5_pwm, fan_curve,
			       FAN_CURVE_DEV_CPU | FAN_CURVE_PWM_MASK, 4);
static SENSOR_DEVICE_ATTR_2_RW(pwm1_auto_point6_pwm, fan_curve,
			       FAN_CURVE_DEV_CPU | FAN_CURVE_PWM_MASK, 5);
static SENSOR_DEVICE_ATTR_2_RW(pwm1_auto_point7_pwm, fan_curve,
			       FAN_CURVE_DEV_CPU | FAN_CURVE_PWM_MASK, 6);
static SENSOR_DEVICE_ATTR_2_RW(pwm1_auto_point8_pwm, fan_curve,
			       FAN_CURVE_DEV_CPU | FAN_CURVE_PWM_MASK, 7);

/* GPU */
static SENSOR_DEVICE_ATTR_RW(pwm2_enable, fan_curve_enable, FAN_CURVE_DEV_GPU);
static SENSOR_DEVICE_ATTR_2_RW(pwm2_auto_point1_temp, fan_curve,
			       FAN_CURVE_DEV_GPU, 0);
static SENSOR_DEVICE_ATTR_2_RW(pwm2_auto_point2_temp, fan_curve,
			       FAN_CURVE_DEV_GPU, 1);
static SENSOR_DEVICE_ATTR_2_RW(pwm2_auto_point3_temp, fan_curve,
			       FAN_CURVE_DEV_GPU, 2);
static SENSOR_DEVICE_ATTR_2_RW(pwm2_auto_point4_temp, fan_curve,
			       FAN_CURVE_DEV_GPU, 3);
static SENSOR_DEVICE_ATTR_2_RW(pwm2_auto_point5_temp, fan_curve,
			       FAN_CURVE_DEV_GPU, 4);
static SENSOR_DEVICE_ATTR_2_RW(pwm2_auto_point6_temp, fan_curve,
			       FAN_CURVE_DEV_GPU, 5);
static SENSOR_DEVICE_ATTR_2_RW(pwm2_auto_point7_temp, fan_curve,
			       FAN_CURVE_DEV_GPU, 6);
static SENSOR_DEVICE_ATTR_2_RW(pwm2_auto_point8_temp, fan_curve,
			       FAN_CURVE_DEV_GPU, 7);

static SENSOR_DEVICE_ATTR_2_RW(pwm2_auto_point1_pwm, fan_curve,
			       FAN_CURVE_DEV_GPU | FAN_CURVE_PWM_MASK, 0);
static SENSOR_DEVICE_ATTR_2_RW(pwm2_auto_point2_pwm, fan_curve,
			       FAN_CURVE_DEV_GPU | FAN_CURVE_PWM_MASK, 1);
static SENSOR_DEVICE_ATTR_2_RW(pwm2_auto_point3_pwm, fan_curve,
			       FAN_CURVE_DEV_GPU | FAN_CURVE_PWM_MASK, 2);
static SENSOR_DEVICE_ATTR_2_RW(pwm2_auto_point4_pwm, fan_curve,
			       FAN_CURVE_DEV_GPU | FAN_CURVE_PWM_MASK, 3);
static SENSOR_DEVICE_ATTR_2_RW(pwm2_auto_point5_pwm, fan_curve,
			       FAN_CURVE_DEV_GPU | FAN_CURVE_PWM_MASK, 4);
static SENSOR_DEVICE_ATTR_2_RW(pwm2_auto_point6_pwm, fan_curve,
			       FAN_CURVE_DEV_GPU | FAN_CURVE_PWM_MASK, 5);
static SENSOR_DEVICE_ATTR_2_RW(pwm2_auto_point7_pwm, fan_curve,
			       FAN_CURVE_DEV_GPU | FAN_CURVE_PWM_MASK, 6);
static SENSOR_DEVICE_ATTR_2_RW(pwm2_auto_point8_pwm, fan_curve,
			       FAN_CURVE_DEV_GPU | FAN_CURVE_PWM_MASK, 7);

/* MID */
static SENSOR_DEVICE_ATTR_RW(pwm3_enable, fan_curve_enable, FAN_CURVE_DEV_MID);
static SENSOR_DEVICE_ATTR_2_RW(pwm3_auto_point1_temp, fan_curve,
			       FAN_CURVE_DEV_MID, 0);
static SENSOR_DEVICE_ATTR_2_RW(pwm3_auto_point2_temp, fan_curve,
			       FAN_CURVE_DEV_MID, 1);
static SENSOR_DEVICE_ATTR_2_RW(pwm3_auto_point3_temp, fan_curve,
			       FAN_CURVE_DEV_MID, 2);
static SENSOR_DEVICE_ATTR_2_RW(pwm3_auto_point4_temp, fan_curve,
			       FAN_CURVE_DEV_MID, 3);
static SENSOR_DEVICE_ATTR_2_RW(pwm3_auto_point5_temp, fan_curve,
			       FAN_CURVE_DEV_MID, 4);
static SENSOR_DEVICE_ATTR_2_RW(pwm3_auto_point6_temp, fan_curve,
			       FAN_CURVE_DEV_MID, 5);
static SENSOR_DEVICE_ATTR_2_RW(pwm3_auto_point7_temp, fan_curve,
			       FAN_CURVE_DEV_MID, 6);
static SENSOR_DEVICE_ATTR_2_RW(pwm3_auto_point8_temp, fan_curve,
			       FAN_CURVE_DEV_MID, 7);

static SENSOR_DEVICE_ATTR_2_RW(pwm3_auto_point1_pwm, fan_curve,
			       FAN_CURVE_DEV_MID | FAN_CURVE_PWM_MASK, 0);
static SENSOR_DEVICE_ATTR_2_RW(pwm3_auto_point2_pwm, fan_curve,
			       FAN_CURVE_DEV_MID | FAN_CURVE_PWM_MASK, 1);
static SENSOR_DEVICE_ATTR_2_RW(pwm3_auto_point3_pwm, fan_curve,
			       FAN_CURVE_DEV_MID | FAN_CURVE_PWM_MASK, 2);
static SENSOR_DEVICE_ATTR_2_RW(pwm3_auto_point4_pwm, fan_curve,
			       FAN_CURVE_DEV_MID | FAN_CURVE_PWM_MASK, 3);
static SENSOR_DEVICE_ATTR_2_RW(pwm3_auto_point5_pwm, fan_curve,
			       FAN_CURVE_DEV_MID | FAN_CURVE_PWM_MASK, 4);
static SENSOR_DEVICE_ATTR_2_RW(pwm3_auto_point6_pwm, fan_curve,
			       FAN_CURVE_DEV_MID | FAN_CURVE_PWM_MASK, 5);
static SENSOR_DEVICE_ATTR_2_RW(pwm3_auto_point7_pwm, fan_curve,
			       FAN_CURVE_DEV_MID | FAN_CURVE_PWM_MASK, 6);
static SENSOR_DEVICE_ATTR_2_RW(pwm3_auto_point8_pwm, fan_curve,
			       FAN_CURVE_DEV_MID | FAN_CURVE_PWM_MASK, 7);

static struct attribute *asus_fan_curve_attr[] = {
	/* CPU */
	&sensor_dev_attr_pwm1_enable.dev_attr.attr,
	&sensor_dev_attr_pwm1_auto_point1_temp.dev_attr.attr,
	&sensor_dev_attr_pwm1_auto_point2_temp.dev_attr.attr,
	&sensor_dev_attr_pwm1_auto_point3_temp.dev_attr.attr,
	&sensor_dev_attr_pwm1_auto_point4_temp.dev_attr.attr,
	&sensor_dev_attr_pwm1_auto_point5_temp.dev_attr.attr,
	&sensor_dev_attr_pwm1_auto_point6_temp.dev_attr.attr,
	&sensor_dev_attr_pwm1_auto_point7_temp.dev_attr.attr,
	&sensor_dev_attr_pwm1_auto_point8_temp.dev_attr.attr,
	&sensor_dev_attr_pwm1_auto_point1_pwm.dev_attr.attr,
	&sensor_dev_attr_pwm1_auto_point2_pwm.dev_attr.attr,
	&sensor_dev_attr_pwm1_auto_point3_pwm.dev_attr.attr,
	&sensor_dev_attr_pwm1_auto_point4_pwm.dev_attr.attr,
	&sensor_dev_attr_pwm1_auto_point5_pwm.dev_attr.attr,
	&sensor_dev_attr_pwm1_auto_point6_pwm.dev_attr.attr,
	&sensor_dev_attr_pwm1_auto_point7_pwm.dev_attr.attr,
	&sensor_dev_attr_pwm1_auto_point8_pwm.dev_attr.attr,
	/* GPU */
	&sensor_dev_attr_pwm2_enable.dev_attr.attr,
	&sensor_dev_attr_pwm2_auto_point1_temp.dev_attr.attr,
	&sensor_dev_attr_pwm2_auto_point2_temp.dev_attr.attr,
	&sensor_dev_attr_pwm2_auto_point3_temp.dev_attr.attr,
	&sensor_dev_attr_pwm2_auto_point4_temp.dev_attr.attr,
	&sensor_dev_attr_pwm2_auto_point5_temp.dev_attr.attr,
	&sensor_dev_attr_pwm2_auto_point6_temp.dev_attr.attr,
	&sensor_dev_attr_pwm2_auto_point7_temp.dev_attr.attr,
	&sensor_dev_attr_pwm2_auto_point8_temp.dev_attr.attr,
	&sensor_dev_attr_pwm2_auto_point1_pwm.dev_attr.attr,
	&sensor_dev_attr_pwm2_auto_point2_pwm.dev_attr.attr,
	&sensor_dev_attr_pwm2_auto_point3_pwm.dev_attr.attr,
	&sensor_dev_attr_pwm2_auto_point4_pwm.dev_attr.attr,
	&sensor_dev_attr_pwm2_auto_point5_pwm.dev_attr.attr,
	&sensor_dev_attr_pwm2_auto_point6_pwm.dev_attr.attr,
	&sensor_dev_attr_pwm2_auto_point7_pwm.dev_attr.attr,
	&sensor_dev_attr_pwm2_auto_point8_pwm.dev_attr.attr,
	/* MID */
	&sensor_dev_attr_pwm3_enable.dev_attr.attr,
	&sensor_dev_attr_pwm3_auto_point1_temp.dev_attr.attr,
	&sensor_dev_attr_pwm3_auto_point2_temp.dev_attr.attr,
	&sensor_dev_attr_pwm3_auto_point3_temp.dev_attr.attr,
	&sensor_dev_attr_pwm3_auto_point4_temp.dev_attr.attr,
	&sensor_dev_attr_pwm3_auto_point5_temp.dev_attr.attr,
	&sensor_dev_attr_pwm3_auto_point6_temp.dev_attr.attr,
	&sensor_dev_attr_pwm3_auto_point7_temp.dev_attr.attr,
	&sensor_dev_attr_pwm3_auto_point8_temp.dev_attr.attr,
	&sensor_dev_attr_pwm3_auto_point1_pwm.dev_attr.attr,
	&sensor_dev_attr_pwm3_auto_point2_pwm.dev_attr.attr,
	&sensor_dev_attr_pwm3_auto_point3_pwm.dev_attr.attr,
	&sensor_dev_attr_pwm3_auto_point4_pwm.dev_attr.attr,
	&sensor_dev_attr_pwm3_auto_point5_pwm.dev_attr.attr,
	&sensor_dev_attr_pwm3_auto_point6_pwm.dev_attr.attr,
	&sensor_dev_attr_pwm3_auto_point7_pwm.dev_attr.attr,
	&sensor_dev_attr_pwm3_auto_point8_pwm.dev_attr.attr,
	NULL
};

static umode_t asus_fan_curve_is_visible(struct kobject *kobj,
					 struct attribute *attr, int idx)
{
	struct device *dev = kobj_to_dev(kobj);
	struct asus_wmi *asus = dev_get_drvdata(dev->parent);

	/*
	 * Check the char instead of casting attr as there are two attr types
	 * involved here (attr1 and attr2)
	 */
	if (asus->cpu_fan_curve_available && attr->name[3] == '1')
		return 0644;

	if (asus->gpu_fan_curve_available && attr->name[3] == '2')
		return 0644;

	if (asus->mid_fan_curve_available && attr->name[3] == '3')
		return 0644;

	return 0;
}

static const struct attribute_group asus_fan_curve_attr_group = {
	.is_visible = asus_fan_curve_is_visible,
	.attrs = asus_fan_curve_attr,
};
__ATTRIBUTE_GROUPS(asus_fan_curve_attr);

/*
 * Must be initialised after throttle_thermal_policy_check_present() as
 * we check the status of throttle_thermal_policy_available during init.
 */
static int asus_wmi_custom_fan_curve_init(struct asus_wmi *asus)
{
	struct device *dev = &asus->platform_device->dev;
	struct device *hwmon;
	int err;

	err = fan_curve_check_present(asus, &asus->cpu_fan_curve_available,
				      ASUS_WMI_DEVID_CPU_FAN_CURVE);
	if (err)
		return err;

	err = fan_curve_check_present(asus, &asus->gpu_fan_curve_available,
				      ASUS_WMI_DEVID_GPU_FAN_CURVE);
	if (err)
		return err;

	err = fan_curve_check_present(asus, &asus->mid_fan_curve_available,
				      ASUS_WMI_DEVID_MID_FAN_CURVE);
	if (err)
		return err;

	if (!asus->cpu_fan_curve_available
		&& !asus->gpu_fan_curve_available
		&& !asus->mid_fan_curve_available)
		return 0;

	hwmon = devm_hwmon_device_register_with_groups(
		dev, "asus_custom_fan_curve", asus, asus_fan_curve_attr_groups);

	if (IS_ERR(hwmon)) {
		dev_err(dev,
			"Could not register asus_custom_fan_curve device\n");
		return PTR_ERR(hwmon);
	}

	return 0;
}

/* Throttle thermal policy ****************************************************/

static int throttle_thermal_policy_check_present(struct asus_wmi *asus)
{
	u32 result;
	int err;

	asus->throttle_thermal_policy_available = false;

	err = asus_wmi_get_devstate(asus,
				    ASUS_WMI_DEVID_THROTTLE_THERMAL_POLICY,
				    &result);
	if (err) {
		if (err == -ENODEV)
			return 0;
		return err;
	}

	if (result & ASUS_WMI_DSTS_PRESENCE_BIT)
		asus->throttle_thermal_policy_available = true;

	return 0;
}

static int throttle_thermal_policy_write(struct asus_wmi *asus)
{
	int err;
	u8 value;
	u32 retval;

	value = asus->throttle_thermal_policy_mode;

	err = asus_wmi_set_devstate(ASUS_WMI_DEVID_THROTTLE_THERMAL_POLICY,
				    value, &retval);

	sysfs_notify(&asus->platform_device->dev.kobj, NULL,
			"throttle_thermal_policy");

	if (err) {
		pr_warn("Failed to set throttle thermal policy: %d\n", err);
		return err;
	}

	if (retval != 1) {
		pr_warn("Failed to set throttle thermal policy (retval): 0x%x\n",
			retval);
		return -EIO;
	}

	/* Must set to disabled if mode is toggled */
	if (asus->cpu_fan_curve_available)
		asus->custom_fan_curves[FAN_CURVE_DEV_CPU].enabled = false;
	if (asus->gpu_fan_curve_available)
		asus->custom_fan_curves[FAN_CURVE_DEV_GPU].enabled = false;
	if (asus->mid_fan_curve_available)
		asus->custom_fan_curves[FAN_CURVE_DEV_MID].enabled = false;

	return 0;
}

static int throttle_thermal_policy_set_default(struct asus_wmi *asus)
{
	if (!asus->throttle_thermal_policy_available)
		return 0;

	asus->throttle_thermal_policy_mode = ASUS_THROTTLE_THERMAL_POLICY_DEFAULT;
	return throttle_thermal_policy_write(asus);
}

static int throttle_thermal_policy_switch_next(struct asus_wmi *asus)
{
	u8 new_mode = asus->throttle_thermal_policy_mode + 1;
	int err;

	if (new_mode > ASUS_THROTTLE_THERMAL_POLICY_SILENT)
		new_mode = ASUS_THROTTLE_THERMAL_POLICY_DEFAULT;

	asus->throttle_thermal_policy_mode = new_mode;
	err = throttle_thermal_policy_write(asus);
	if (err)
		return err;

	/*
	 * Ensure that platform_profile updates userspace with the change to ensure
	 * that platform_profile and throttle_thermal_policy_mode are in sync.
	 */
	platform_profile_notify();

	return 0;
}

static ssize_t throttle_thermal_policy_show(struct device *dev,
				   struct device_attribute *attr, char *buf)
{
	struct asus_wmi *asus = dev_get_drvdata(dev);
	u8 mode = asus->throttle_thermal_policy_mode;

	return sysfs_emit(buf, "%d\n", mode);
}

static ssize_t throttle_thermal_policy_store(struct device *dev,
				    struct device_attribute *attr,
				    const char *buf, size_t count)
{
	struct asus_wmi *asus = dev_get_drvdata(dev);
	u8 new_mode;
	int result;
	int err;

	result = kstrtou8(buf, 10, &new_mode);
	if (result < 0)
		return result;

	if (new_mode > ASUS_THROTTLE_THERMAL_POLICY_SILENT)
		return -EINVAL;

	asus->throttle_thermal_policy_mode = new_mode;
	err = throttle_thermal_policy_write(asus);
	if (err)
		return err;

	/*
	 * Ensure that platform_profile updates userspace with the change to ensure
	 * that platform_profile and throttle_thermal_policy_mode are in sync.
	 */
	platform_profile_notify();

	return count;
}

// Throttle thermal policy: 0 - default, 1 - overboost, 2 - silent
static DEVICE_ATTR_RW(throttle_thermal_policy);

/* Platform profile ***********************************************************/
static int asus_wmi_platform_profile_get(struct platform_profile_handler *pprof,
					enum platform_profile_option *profile)
{
	struct asus_wmi *asus;
	int tp;

	asus = container_of(pprof, struct asus_wmi, platform_profile_handler);

	tp = asus->throttle_thermal_policy_mode;

	switch (tp) {
	case ASUS_THROTTLE_THERMAL_POLICY_DEFAULT:
		*profile = PLATFORM_PROFILE_BALANCED;
		break;
	case ASUS_THROTTLE_THERMAL_POLICY_OVERBOOST:
		*profile = PLATFORM_PROFILE_PERFORMANCE;
		break;
	case ASUS_THROTTLE_THERMAL_POLICY_SILENT:
		*profile = PLATFORM_PROFILE_QUIET;
		break;
	default:
		return -EINVAL;
	}

	return 0;
}

static int asus_wmi_platform_profile_set(struct platform_profile_handler *pprof,
					enum platform_profile_option profile)
{
	struct asus_wmi *asus;
	int tp;

	asus = container_of(pprof, struct asus_wmi, platform_profile_handler);

	switch (profile) {
	case PLATFORM_PROFILE_PERFORMANCE:
		tp = ASUS_THROTTLE_THERMAL_POLICY_OVERBOOST;
		break;
	case PLATFORM_PROFILE_BALANCED:
		tp = ASUS_THROTTLE_THERMAL_POLICY_DEFAULT;
		break;
	case PLATFORM_PROFILE_QUIET:
		tp = ASUS_THROTTLE_THERMAL_POLICY_SILENT;
		break;
	default:
		return -EOPNOTSUPP;
	}

	asus->throttle_thermal_policy_mode = tp;
	return throttle_thermal_policy_write(asus);
}

static int platform_profile_setup(struct asus_wmi *asus)
{
	struct device *dev = &asus->platform_device->dev;
	int err;

	/*
	 * Not an error if a component platform_profile relies on is unavailable
	 * so early return, skipping the setup of platform_profile.
	 */
	if (!asus->throttle_thermal_policy_available)
		return 0;

	dev_info(dev, "Using throttle_thermal_policy for platform_profile support\n");

	asus->platform_profile_handler.profile_get = asus_wmi_platform_profile_get;
	asus->platform_profile_handler.profile_set = asus_wmi_platform_profile_set;

	set_bit(PLATFORM_PROFILE_QUIET, asus->platform_profile_handler.choices);
	set_bit(PLATFORM_PROFILE_BALANCED,
		asus->platform_profile_handler.choices);
	set_bit(PLATFORM_PROFILE_PERFORMANCE,
		asus->platform_profile_handler.choices);

	err = platform_profile_register(&asus->platform_profile_handler);
	if (err)
		return err;

	asus->platform_profile_support = true;
	return 0;
}

/* Backlight ******************************************************************/

static int read_backlight_power(struct asus_wmi *asus)
{
	int ret;

	if (asus->driver->quirks->store_backlight_power)
		ret = !asus->driver->panel_power;
	else
		ret = asus_wmi_get_devstate_simple(asus,
						   ASUS_WMI_DEVID_BACKLIGHT);

	if (ret < 0)
		return ret;

	return ret ? FB_BLANK_UNBLANK : FB_BLANK_POWERDOWN;
}

static int read_brightness_max(struct asus_wmi *asus)
{
	u32 retval;
	int err;

	err = asus_wmi_get_devstate(asus, ASUS_WMI_DEVID_BRIGHTNESS, &retval);
	if (err < 0)
		return err;

	retval = retval & ASUS_WMI_DSTS_MAX_BRIGTH_MASK;
	retval >>= 8;

	if (!retval)
		return -ENODEV;

	return retval;
}

static int read_brightness(struct backlight_device *bd)
{
	struct asus_wmi *asus = bl_get_data(bd);
	u32 retval;
	int err;

	err = asus_wmi_get_devstate(asus, ASUS_WMI_DEVID_BRIGHTNESS, &retval);
	if (err < 0)
		return err;

	return retval & ASUS_WMI_DSTS_BRIGHTNESS_MASK;
}

static u32 get_scalar_command(struct backlight_device *bd)
{
	struct asus_wmi *asus = bl_get_data(bd);
	u32 ctrl_param = 0;

	if ((asus->driver->brightness < bd->props.brightness) ||
	    bd->props.brightness == bd->props.max_brightness)
		ctrl_param = 0x00008001;
	else if ((asus->driver->brightness > bd->props.brightness) ||
		 bd->props.brightness == 0)
		ctrl_param = 0x00008000;

	asus->driver->brightness = bd->props.brightness;

	return ctrl_param;
}

static int update_bl_status(struct backlight_device *bd)
{
	struct asus_wmi *asus = bl_get_data(bd);
	u32 ctrl_param;
	int power, err = 0;

	power = read_backlight_power(asus);
	if (power != -ENODEV && bd->props.power != power) {
		ctrl_param = !!(bd->props.power == FB_BLANK_UNBLANK);
		err = asus_wmi_set_devstate(ASUS_WMI_DEVID_BACKLIGHT,
					    ctrl_param, NULL);
		if (asus->driver->quirks->store_backlight_power)
			asus->driver->panel_power = bd->props.power;

		/* When using scalar brightness, updating the brightness
		 * will mess with the backlight power */
		if (asus->driver->quirks->scalar_panel_brightness)
			return err;
	}

	if (asus->driver->quirks->scalar_panel_brightness)
		ctrl_param = get_scalar_command(bd);
	else
		ctrl_param = bd->props.brightness;

	err = asus_wmi_set_devstate(ASUS_WMI_DEVID_BRIGHTNESS,
				    ctrl_param, NULL);

	return err;
}

static const struct backlight_ops asus_wmi_bl_ops = {
	.get_brightness = read_brightness,
	.update_status = update_bl_status,
};

static int asus_wmi_backlight_notify(struct asus_wmi *asus, int code)
{
	struct backlight_device *bd = asus->backlight_device;
	int old = bd->props.brightness;
	int new = old;

	if (code >= NOTIFY_BRNUP_MIN && code <= NOTIFY_BRNUP_MAX)
		new = code - NOTIFY_BRNUP_MIN + 1;
	else if (code >= NOTIFY_BRNDOWN_MIN && code <= NOTIFY_BRNDOWN_MAX)
		new = code - NOTIFY_BRNDOWN_MIN;

	bd->props.brightness = new;
	backlight_update_status(bd);
	backlight_force_update(bd, BACKLIGHT_UPDATE_HOTKEY);

	return old;
}

static int asus_wmi_backlight_init(struct asus_wmi *asus)
{
	struct backlight_device *bd;
	struct backlight_properties props;
	int max;
	int power;

	max = read_brightness_max(asus);
	if (max < 0)
		return max;

	power = read_backlight_power(asus);
	if (power == -ENODEV)
		power = FB_BLANK_UNBLANK;
	else if (power < 0)
		return power;

	memset(&props, 0, sizeof(struct backlight_properties));
	props.type = BACKLIGHT_PLATFORM;
	props.max_brightness = max;
	bd = backlight_device_register(asus->driver->name,
				       &asus->platform_device->dev, asus,
				       &asus_wmi_bl_ops, &props);
	if (IS_ERR(bd)) {
		pr_err("Could not register backlight device\n");
		return PTR_ERR(bd);
	}

	asus->backlight_device = bd;

	if (asus->driver->quirks->store_backlight_power)
		asus->driver->panel_power = power;

	bd->props.brightness = read_brightness(bd);
	bd->props.power = power;
	backlight_update_status(bd);

	asus->driver->brightness = bd->props.brightness;

	return 0;
}

static void asus_wmi_backlight_exit(struct asus_wmi *asus)
{
	backlight_device_unregister(asus->backlight_device);

	asus->backlight_device = NULL;
}

static int is_display_toggle(int code)
{
	/* display toggle keys */
	if ((code >= 0x61 && code <= 0x67) ||
	    (code >= 0x8c && code <= 0x93) ||
	    (code >= 0xa0 && code <= 0xa7) ||
	    (code >= 0xd0 && code <= 0xd5))
		return 1;

	return 0;
}

/* Screenpad backlight *******************************************************/

static int read_screenpad_backlight_power(struct asus_wmi *asus)
{
	int ret;

	ret = asus_wmi_get_devstate_simple(asus, ASUS_WMI_DEVID_SCREENPAD_POWER);
	if (ret < 0)
		return ret;
	/* 1 == powered */
	return ret ? FB_BLANK_UNBLANK : FB_BLANK_POWERDOWN;
}

static int read_screenpad_brightness(struct backlight_device *bd)
{
	struct asus_wmi *asus = bl_get_data(bd);
	u32 retval;
	int err;

	err = read_screenpad_backlight_power(asus);
	if (err < 0)
		return err;
	/* The device brightness can only be read if powered, so return stored */
	if (err == FB_BLANK_POWERDOWN)
		return asus->driver->screenpad_brightness - ASUS_SCREENPAD_BRIGHT_MIN;

	err = asus_wmi_get_devstate(asus, ASUS_WMI_DEVID_SCREENPAD_LIGHT, &retval);
	if (err < 0)
		return err;

	return (retval & ASUS_WMI_DSTS_BRIGHTNESS_MASK) - ASUS_SCREENPAD_BRIGHT_MIN;
}

static int update_screenpad_bl_status(struct backlight_device *bd)
{
	struct asus_wmi *asus = bl_get_data(bd);
	int power, err = 0;
	u32 ctrl_param;

	power = read_screenpad_backlight_power(asus);
	if (power < 0)
		return power;

	if (bd->props.power != power) {
		if (power != FB_BLANK_UNBLANK) {
			/* Only brightness > 0 can power it back on */
			ctrl_param = asus->driver->screenpad_brightness - ASUS_SCREENPAD_BRIGHT_MIN;
			err = asus_wmi_set_devstate(ASUS_WMI_DEVID_SCREENPAD_LIGHT,
						    ctrl_param, NULL);
		} else {
			err = asus_wmi_set_devstate(ASUS_WMI_DEVID_SCREENPAD_POWER, 0, NULL);
		}
	} else if (power == FB_BLANK_UNBLANK) {
		/* Only set brightness if powered on or we get invalid/unsync state */
		ctrl_param = bd->props.brightness + ASUS_SCREENPAD_BRIGHT_MIN;
		err = asus_wmi_set_devstate(ASUS_WMI_DEVID_SCREENPAD_LIGHT, ctrl_param, NULL);
	}

	/* Ensure brightness is stored to turn back on with */
	if (err == 0)
		asus->driver->screenpad_brightness = bd->props.brightness + ASUS_SCREENPAD_BRIGHT_MIN;

	return err;
}

static const struct backlight_ops asus_screenpad_bl_ops = {
	.get_brightness = read_screenpad_brightness,
	.update_status = update_screenpad_bl_status,
	.options = BL_CORE_SUSPENDRESUME,
};

static int asus_screenpad_init(struct asus_wmi *asus)
{
	struct backlight_device *bd;
	struct backlight_properties props;
	int err, power;
	int brightness = 0;

	power = read_screenpad_backlight_power(asus);
	if (power < 0)
		return power;

	if (power != FB_BLANK_POWERDOWN) {
		err = asus_wmi_get_devstate(asus, ASUS_WMI_DEVID_SCREENPAD_LIGHT, &brightness);
		if (err < 0)
			return err;
	}
	/* default to an acceptable min brightness on boot if too low */
	if (brightness < ASUS_SCREENPAD_BRIGHT_MIN)
		brightness = ASUS_SCREENPAD_BRIGHT_DEFAULT;

	memset(&props, 0, sizeof(struct backlight_properties));
	props.type = BACKLIGHT_RAW; /* ensure this bd is last to be picked */
	props.max_brightness = ASUS_SCREENPAD_BRIGHT_MAX - ASUS_SCREENPAD_BRIGHT_MIN;
	bd = backlight_device_register("asus_screenpad",
				       &asus->platform_device->dev, asus,
				       &asus_screenpad_bl_ops, &props);
	if (IS_ERR(bd)) {
		pr_err("Could not register backlight device\n");
		return PTR_ERR(bd);
	}

	asus->screenpad_backlight_device = bd;
	asus->driver->screenpad_brightness = brightness;
	bd->props.brightness = brightness - ASUS_SCREENPAD_BRIGHT_MIN;
	bd->props.power = power;
	backlight_update_status(bd);

	return 0;
}

static void asus_screenpad_exit(struct asus_wmi *asus)
{
	backlight_device_unregister(asus->screenpad_backlight_device);

	asus->screenpad_backlight_device = NULL;
}

/* Fn-lock ********************************************************************/

static bool asus_wmi_has_fnlock_key(struct asus_wmi *asus)
{
	u32 result;

	asus_wmi_get_devstate(asus, ASUS_WMI_DEVID_FNLOCK, &result);

	return (result & ASUS_WMI_DSTS_PRESENCE_BIT) &&
		!(result & ASUS_WMI_FNLOCK_BIOS_DISABLED);
}

static void asus_wmi_fnlock_update(struct asus_wmi *asus)
{
	int mode = asus->fnlock_locked;

	asus_wmi_set_devstate(ASUS_WMI_DEVID_FNLOCK, mode, NULL);
}

/* WMI events *****************************************************************/

static int asus_wmi_get_event_code(u32 value)
{
	struct acpi_buffer response = { ACPI_ALLOCATE_BUFFER, NULL };
	union acpi_object *obj;
	acpi_status status;
	int code;

	status = wmi_get_event_data(value, &response);
	if (ACPI_FAILURE(status)) {
		pr_warn("Failed to get WMI notify code: %s\n",
				acpi_format_exception(status));
		return -EIO;
	}

	obj = (union acpi_object *)response.pointer;

	if (obj && obj->type == ACPI_TYPE_INTEGER)
		code = (int)(obj->integer.value & WMI_EVENT_MASK);
	else
		code = -EIO;

	kfree(obj);
	return code;
}

static void asus_wmi_handle_event_code(int code, struct asus_wmi *asus)
{
	unsigned int key_value = 1;
	bool autorelease = 1;

	if (asus->driver->key_filter) {
		asus->driver->key_filter(asus->driver, &code, &key_value,
					 &autorelease);
		if (code == ASUS_WMI_KEY_IGNORE)
			return;
	}

	if (acpi_video_get_backlight_type() == acpi_backlight_vendor &&
	    code >= NOTIFY_BRNUP_MIN && code <= NOTIFY_BRNDOWN_MAX) {
		asus_wmi_backlight_notify(asus, code);
		return;
	}

	if (code == NOTIFY_KBD_BRTUP) {
		kbd_led_set_by_kbd(asus, asus->kbd_led_wk + 1);
		return;
	}
	if (code == NOTIFY_KBD_BRTDWN) {
		kbd_led_set_by_kbd(asus, asus->kbd_led_wk - 1);
		return;
	}
	if (code == NOTIFY_KBD_BRTTOGGLE) {
		if (asus->kbd_led_wk == asus->kbd_led.max_brightness)
			kbd_led_set_by_kbd(asus, 0);
		else
			kbd_led_set_by_kbd(asus, asus->kbd_led_wk + 1);
		return;
	}

	if (code == NOTIFY_FNLOCK_TOGGLE) {
		asus->fnlock_locked = !asus->fnlock_locked;
		asus_wmi_fnlock_update(asus);
		return;
	}

	if (code == asus->tablet_switch_event_code) {
		asus_wmi_tablet_mode_get_state(asus);
		return;
	}

	if (code == NOTIFY_KBD_FBM || code == NOTIFY_KBD_TTP) {
		if (asus->fan_boost_mode_available)
			fan_boost_mode_switch_next(asus);
		if (asus->throttle_thermal_policy_available)
			throttle_thermal_policy_switch_next(asus);
		return;

	}

	if (is_display_toggle(code) && asus->driver->quirks->no_display_toggle)
		return;

	if (!sparse_keymap_report_event(asus->inputdev, code,
					key_value, autorelease))
		pr_info("Unknown key code 0x%x\n", code);
}

static void asus_wmi_notify(u32 value, void *context)
{
	struct asus_wmi *asus = context;
	int code = asus_wmi_get_event_code(value);

	if (code < 0) {
		pr_warn("Failed to get notify code: %d\n", code);
		return;
	}

	asus_wmi_handle_event_code(code, asus);
}

/* Sysfs **********************************************************************/

static ssize_t store_sys_wmi(struct asus_wmi *asus, int devid,
			     const char *buf, size_t count)
{
	u32 retval;
	int err, value;

	value = asus_wmi_get_devstate_simple(asus, devid);
	if (value < 0)
		return value;

	err = kstrtoint(buf, 0, &value);
	if (err)
		return err;

	err = asus_wmi_set_devstate(devid, value, &retval);
	if (err < 0)
		return err;

	return count;
}

static ssize_t show_sys_wmi(struct asus_wmi *asus, int devid, char *buf)
{
	int value = asus_wmi_get_devstate_simple(asus, devid);

	if (value < 0)
		return value;

	return sysfs_emit(buf, "%d\n", value);
}

#define ASUS_WMI_CREATE_DEVICE_ATTR(_name, _mode, _cm)			\
	static ssize_t show_##_name(struct device *dev,			\
				    struct device_attribute *attr,	\
				    char *buf)				\
	{								\
		struct asus_wmi *asus = dev_get_drvdata(dev);		\
									\
		return show_sys_wmi(asus, _cm, buf);			\
	}								\
	static ssize_t store_##_name(struct device *dev,		\
				     struct device_attribute *attr,	\
				     const char *buf, size_t count)	\
	{								\
		struct asus_wmi *asus = dev_get_drvdata(dev);		\
									\
		return store_sys_wmi(asus, _cm, buf, count);		\
	}								\
	static struct device_attribute dev_attr_##_name = {		\
		.attr = {						\
			.name = __stringify(_name),			\
			.mode = _mode },				\
		.show   = show_##_name,					\
		.store  = store_##_name,				\
	}

ASUS_WMI_CREATE_DEVICE_ATTR(touchpad, 0644, ASUS_WMI_DEVID_TOUCHPAD);
ASUS_WMI_CREATE_DEVICE_ATTR(camera, 0644, ASUS_WMI_DEVID_CAMERA);
ASUS_WMI_CREATE_DEVICE_ATTR(cardr, 0644, ASUS_WMI_DEVID_CARDREADER);
ASUS_WMI_CREATE_DEVICE_ATTR(lid_resume, 0644, ASUS_WMI_DEVID_LID_RESUME);
ASUS_WMI_CREATE_DEVICE_ATTR(als_enable, 0644, ASUS_WMI_DEVID_ALS_ENABLE);

static ssize_t cpufv_store(struct device *dev, struct device_attribute *attr,
			   const char *buf, size_t count)
{
	int value, rv;

	rv = kstrtoint(buf, 0, &value);
	if (rv)
		return rv;

	if (value < 0 || value > 2)
		return -EINVAL;

	rv = asus_wmi_evaluate_method(ASUS_WMI_METHODID_CFVS, value, 0, NULL);
	if (rv < 0)
		return rv;

	return count;
}

static DEVICE_ATTR_WO(cpufv);

static struct attribute *platform_attributes[] = {
	&dev_attr_cpufv.attr,
	&dev_attr_camera.attr,
	&dev_attr_cardr.attr,
	&dev_attr_touchpad.attr,
	&dev_attr_charge_mode.attr,
	&dev_attr_egpu_enable.attr,
	&dev_attr_egpu_connected.attr,
	&dev_attr_dgpu_disable.attr,
	&dev_attr_gpu_mux_mode.attr,
	&dev_attr_lid_resume.attr,
	&dev_attr_als_enable.attr,
	&dev_attr_fan_boost_mode.attr,
	&dev_attr_throttle_thermal_policy.attr,
	&dev_attr_ppt_pl2_sppt.attr,
	&dev_attr_ppt_pl1_spl.attr,
	&dev_attr_ppt_fppt.attr,
	&dev_attr_ppt_apu_sppt.attr,
	&dev_attr_ppt_platform_sppt.attr,
	&dev_attr_nv_dynamic_boost.attr,
	&dev_attr_nv_temp_target.attr,
<<<<<<< HEAD
	&dev_attr_panel_od.attr,
	&dev_attr_mini_led_mode.attr,
=======
	&dev_attr_mcu_powersave.attr,
	&dev_attr_boot_sound.attr,
	&dev_attr_panel_od.attr,
	&dev_attr_mini_led_mode.attr,
	&dev_attr_available_mini_led_mode.attr,
>>>>>>> 0c383648
	NULL
};

static umode_t asus_sysfs_is_visible(struct kobject *kobj,
				    struct attribute *attr, int idx)
{
	struct device *dev = kobj_to_dev(kobj);
	struct asus_wmi *asus = dev_get_drvdata(dev);
	bool ok = true;
	int devid = -1;

	if (attr == &dev_attr_camera.attr)
		devid = ASUS_WMI_DEVID_CAMERA;
	else if (attr == &dev_attr_cardr.attr)
		devid = ASUS_WMI_DEVID_CARDREADER;
	else if (attr == &dev_attr_touchpad.attr)
		devid = ASUS_WMI_DEVID_TOUCHPAD;
	else if (attr == &dev_attr_lid_resume.attr)
		devid = ASUS_WMI_DEVID_LID_RESUME;
	else if (attr == &dev_attr_als_enable.attr)
		devid = ASUS_WMI_DEVID_ALS_ENABLE;
	else if (attr == &dev_attr_charge_mode.attr)
<<<<<<< HEAD
		ok = asus->charge_mode_available;
	else if (attr == &dev_attr_egpu_enable.attr)
		ok = asus->egpu_enable_available;
	else if (attr == &dev_attr_egpu_connected.attr)
		ok = asus->egpu_connect_available;
=======
		devid = ASUS_WMI_DEVID_CHARGE_MODE;
	else if (attr == &dev_attr_egpu_enable.attr)
		ok = asus->egpu_enable_available;
	else if (attr == &dev_attr_egpu_connected.attr)
		devid = ASUS_WMI_DEVID_EGPU_CONNECTED;
>>>>>>> 0c383648
	else if (attr == &dev_attr_dgpu_disable.attr)
		ok = asus->dgpu_disable_available;
	else if (attr == &dev_attr_gpu_mux_mode.attr)
		ok = asus->gpu_mux_dev != 0;
	else if (attr == &dev_attr_fan_boost_mode.attr)
		ok = asus->fan_boost_mode_available;
	else if (attr == &dev_attr_throttle_thermal_policy.attr)
		ok = asus->throttle_thermal_policy_available;
	else if (attr == &dev_attr_ppt_pl2_sppt.attr)
<<<<<<< HEAD
		ok = asus->ppt_pl2_sppt_available;
	else if (attr == &dev_attr_ppt_pl1_spl.attr)
		ok = asus->ppt_pl1_spl_available;
	else if (attr == &dev_attr_ppt_fppt.attr)
		ok = asus->ppt_fppt_available;
	else if (attr == &dev_attr_ppt_apu_sppt.attr)
		ok = asus->ppt_apu_sppt_available;
	else if (attr == &dev_attr_ppt_platform_sppt.attr)
		ok = asus->ppt_plat_sppt_available;
	else if (attr == &dev_attr_nv_dynamic_boost.attr)
		ok = asus->nv_dyn_boost_available;
	else if (attr == &dev_attr_nv_temp_target.attr)
		ok = asus->nv_temp_tgt_available;
	else if (attr == &dev_attr_panel_od.attr)
		ok = asus->panel_overdrive_available;
	else if (attr == &dev_attr_mini_led_mode.attr)
		ok = asus->mini_led_mode_available;
=======
		devid = ASUS_WMI_DEVID_PPT_PL2_SPPT;
	else if (attr == &dev_attr_ppt_pl1_spl.attr)
		devid = ASUS_WMI_DEVID_PPT_PL1_SPL;
	else if (attr == &dev_attr_ppt_fppt.attr)
		devid = ASUS_WMI_DEVID_PPT_FPPT;
	else if (attr == &dev_attr_ppt_apu_sppt.attr)
		devid = ASUS_WMI_DEVID_PPT_APU_SPPT;
	else if (attr == &dev_attr_ppt_platform_sppt.attr)
		devid = ASUS_WMI_DEVID_PPT_PLAT_SPPT;
	else if (attr == &dev_attr_nv_dynamic_boost.attr)
		devid = ASUS_WMI_DEVID_NV_DYN_BOOST;
	else if (attr == &dev_attr_nv_temp_target.attr)
		devid = ASUS_WMI_DEVID_NV_THERM_TARGET;
	else if (attr == &dev_attr_mcu_powersave.attr)
		devid = ASUS_WMI_DEVID_MCU_POWERSAVE;
	else if (attr == &dev_attr_boot_sound.attr)
		devid = ASUS_WMI_DEVID_BOOT_SOUND;
	else if (attr == &dev_attr_panel_od.attr)
		devid = ASUS_WMI_DEVID_PANEL_OD;
	else if (attr == &dev_attr_mini_led_mode.attr)
		ok = asus->mini_led_dev_id != 0;
	else if (attr == &dev_attr_available_mini_led_mode.attr)
		ok = asus->mini_led_dev_id != 0;
>>>>>>> 0c383648

	if (devid != -1)
		ok = !(asus_wmi_get_devstate_simple(asus, devid) < 0);

	return ok ? attr->mode : 0;
}

static const struct attribute_group platform_attribute_group = {
	.is_visible = asus_sysfs_is_visible,
	.attrs = platform_attributes
};

static void asus_wmi_sysfs_exit(struct platform_device *device)
{
	sysfs_remove_group(&device->dev.kobj, &platform_attribute_group);
}

static int asus_wmi_sysfs_init(struct platform_device *device)
{
	return sysfs_create_group(&device->dev.kobj, &platform_attribute_group);
}

/* Platform device ************************************************************/

static int asus_wmi_platform_init(struct asus_wmi *asus)
{
	struct device *dev = &asus->platform_device->dev;
	char *wmi_uid;
	int rv;

	/* INIT enable hotkeys on some models */
	if (!asus_wmi_evaluate_method(ASUS_WMI_METHODID_INIT, 0, 0, &rv))
		pr_info("Initialization: %#x\n", rv);

	/* We don't know yet what to do with this version... */
	if (!asus_wmi_evaluate_method(ASUS_WMI_METHODID_SPEC, 0, 0x9, &rv)) {
		pr_info("BIOS WMI version: %d.%d\n", rv >> 16, rv & 0xFF);
		asus->spec = rv;
	}

	/*
	 * The SFUN method probably allows the original driver to get the list
	 * of features supported by a given model. For now, 0x0100 or 0x0800
	 * bit signifies that the laptop is equipped with a Wi-Fi MiniPCI card.
	 * The significance of others is yet to be found.
	 */
	if (!asus_wmi_evaluate_method(ASUS_WMI_METHODID_SFUN, 0, 0, &rv)) {
		pr_info("SFUN value: %#x\n", rv);
		asus->sfun = rv;
	}

	/*
	 * Eee PC and Notebooks seems to have different method_id for DSTS,
	 * but it may also be related to the BIOS's SPEC.
	 * Note, on most Eeepc, there is no way to check if a method exist
	 * or note, while on notebooks, they returns 0xFFFFFFFE on failure,
	 * but once again, SPEC may probably be used for that kind of things.
	 *
	 * Additionally at least TUF Gaming series laptops return nothing for
	 * unknown methods, so the detection in this way is not possible.
	 *
	 * There is strong indication that only ACPI WMI devices that have _UID
	 * equal to "ASUSWMI" use DCTS whereas those with "ATK" use DSTS.
	 */
	wmi_uid = wmi_get_acpi_device_uid(ASUS_WMI_MGMT_GUID);
	if (!wmi_uid)
		return -ENODEV;

	if (!strcmp(wmi_uid, ASUS_ACPI_UID_ASUSWMI)) {
		dev_info(dev, "Detected ASUSWMI, use DCTS\n");
		asus->dsts_id = ASUS_WMI_METHODID_DCTS;
	} else {
		dev_info(dev, "Detected %s, not ASUSWMI, use DSTS\n", wmi_uid);
		asus->dsts_id = ASUS_WMI_METHODID_DSTS;
	}

	/* CWAP allow to define the behavior of the Fn+F2 key,
	 * this method doesn't seems to be present on Eee PCs */
	if (asus->driver->quirks->wapf >= 0)
		asus_wmi_set_devstate(ASUS_WMI_DEVID_CWAP,
				      asus->driver->quirks->wapf, NULL);

	return 0;
}

/* debugfs ********************************************************************/

struct asus_wmi_debugfs_node {
	struct asus_wmi *asus;
	char *name;
	int (*show) (struct seq_file *m, void *data);
};

static int show_dsts(struct seq_file *m, void *data)
{
	struct asus_wmi *asus = m->private;
	int err;
	u32 retval = -1;

	err = asus_wmi_get_devstate(asus, asus->debug.dev_id, &retval);
	if (err < 0)
		return err;

	seq_printf(m, "DSTS(%#x) = %#x\n", asus->debug.dev_id, retval);

	return 0;
}

static int show_devs(struct seq_file *m, void *data)
{
	struct asus_wmi *asus = m->private;
	int err;
	u32 retval = -1;

	err = asus_wmi_set_devstate(asus->debug.dev_id, asus->debug.ctrl_param,
				    &retval);
	if (err < 0)
		return err;

	seq_printf(m, "DEVS(%#x, %#x) = %#x\n", asus->debug.dev_id,
		   asus->debug.ctrl_param, retval);

	return 0;
}

static int show_call(struct seq_file *m, void *data)
{
	struct asus_wmi *asus = m->private;
	struct bios_args args = {
		.arg0 = asus->debug.dev_id,
		.arg1 = asus->debug.ctrl_param,
	};
	struct acpi_buffer input = { (acpi_size) sizeof(args), &args };
	struct acpi_buffer output = { ACPI_ALLOCATE_BUFFER, NULL };
	union acpi_object *obj;
	acpi_status status;

	status = wmi_evaluate_method(ASUS_WMI_MGMT_GUID,
				     0, asus->debug.method_id,
				     &input, &output);

	if (ACPI_FAILURE(status))
		return -EIO;

	obj = (union acpi_object *)output.pointer;
	if (obj && obj->type == ACPI_TYPE_INTEGER)
		seq_printf(m, "%#x(%#x, %#x) = %#x\n", asus->debug.method_id,
			   asus->debug.dev_id, asus->debug.ctrl_param,
			   (u32) obj->integer.value);
	else
		seq_printf(m, "%#x(%#x, %#x) = t:%d\n", asus->debug.method_id,
			   asus->debug.dev_id, asus->debug.ctrl_param,
			   obj ? obj->type : -1);

	kfree(obj);

	return 0;
}

static struct asus_wmi_debugfs_node asus_wmi_debug_files[] = {
	{NULL, "devs", show_devs},
	{NULL, "dsts", show_dsts},
	{NULL, "call", show_call},
};

static int asus_wmi_debugfs_open(struct inode *inode, struct file *file)
{
	struct asus_wmi_debugfs_node *node = inode->i_private;

	return single_open(file, node->show, node->asus);
}

static const struct file_operations asus_wmi_debugfs_io_ops = {
	.owner = THIS_MODULE,
	.open = asus_wmi_debugfs_open,
	.read = seq_read,
	.llseek = seq_lseek,
	.release = single_release,
};

static void asus_wmi_debugfs_exit(struct asus_wmi *asus)
{
	debugfs_remove_recursive(asus->debug.root);
}

static void asus_wmi_debugfs_init(struct asus_wmi *asus)
{
	int i;

	asus->debug.root = debugfs_create_dir(asus->driver->name, NULL);

	debugfs_create_x32("method_id", S_IRUGO | S_IWUSR, asus->debug.root,
			   &asus->debug.method_id);

	debugfs_create_x32("dev_id", S_IRUGO | S_IWUSR, asus->debug.root,
			   &asus->debug.dev_id);

	debugfs_create_x32("ctrl_param", S_IRUGO | S_IWUSR, asus->debug.root,
			   &asus->debug.ctrl_param);

	for (i = 0; i < ARRAY_SIZE(asus_wmi_debug_files); i++) {
		struct asus_wmi_debugfs_node *node = &asus_wmi_debug_files[i];

		node->asus = asus;
		debugfs_create_file(node->name, S_IFREG | S_IRUGO,
				    asus->debug.root, node,
				    &asus_wmi_debugfs_io_ops);
	}
}

/* Init / exit ****************************************************************/

static int asus_wmi_add(struct platform_device *pdev)
{
	struct platform_driver *pdrv = to_platform_driver(pdev->dev.driver);
	struct asus_wmi_driver *wdrv = to_asus_wmi_driver(pdrv);
	struct asus_wmi *asus;
	acpi_status status;
	int err;
	u32 result;

	asus = kzalloc(sizeof(struct asus_wmi), GFP_KERNEL);
	if (!asus)
		return -ENOMEM;

	asus->driver = wdrv;
	asus->platform_device = pdev;
	wdrv->platform_device = pdev;
	platform_set_drvdata(asus->platform_device, asus);

	if (wdrv->detect_quirks)
		wdrv->detect_quirks(asus->driver);

	err = asus_wmi_platform_init(asus);
	if (err)
		goto fail_platform;

<<<<<<< HEAD
	asus->charge_mode_available = asus_wmi_dev_is_present(asus, ASUS_WMI_DEVID_CHARGE_MODE);
=======
	/* ensure defaults for tunables */
	asus->ppt_pl2_sppt = 5;
	asus->ppt_pl1_spl = 5;
	asus->ppt_apu_sppt = 5;
	asus->ppt_platform_sppt = 5;
	asus->ppt_fppt = 5;
	asus->nv_dynamic_boost = 5;
	asus->nv_temp_target = 75;

>>>>>>> 0c383648
	asus->egpu_enable_available = asus_wmi_dev_is_present(asus, ASUS_WMI_DEVID_EGPU);
	asus->egpu_connect_available = asus_wmi_dev_is_present(asus, ASUS_WMI_DEVID_EGPU_CONNECTED);
	asus->dgpu_disable_available = asus_wmi_dev_is_present(asus, ASUS_WMI_DEVID_DGPU);
	asus->kbd_rgb_state_available = asus_wmi_dev_is_present(asus, ASUS_WMI_DEVID_TUF_RGB_STATE);
<<<<<<< HEAD
	asus->ppt_pl2_sppt_available = asus_wmi_dev_is_present(asus, ASUS_WMI_DEVID_PPT_PL2_SPPT);
	asus->ppt_pl1_spl_available = asus_wmi_dev_is_present(asus, ASUS_WMI_DEVID_PPT_PL1_SPL);
	asus->ppt_fppt_available = asus_wmi_dev_is_present(asus, ASUS_WMI_DEVID_PPT_FPPT);
	asus->ppt_apu_sppt_available = asus_wmi_dev_is_present(asus, ASUS_WMI_DEVID_PPT_APU_SPPT);
	asus->ppt_plat_sppt_available = asus_wmi_dev_is_present(asus, ASUS_WMI_DEVID_PPT_PLAT_SPPT);
	asus->nv_dyn_boost_available = asus_wmi_dev_is_present(asus, ASUS_WMI_DEVID_NV_DYN_BOOST);
	asus->nv_temp_tgt_available = asus_wmi_dev_is_present(asus, ASUS_WMI_DEVID_NV_THERM_TARGET);
	asus->panel_overdrive_available = asus_wmi_dev_is_present(asus, ASUS_WMI_DEVID_PANEL_OD);
	asus->mini_led_mode_available = asus_wmi_dev_is_present(asus, ASUS_WMI_DEVID_MINI_LED_MODE);
	asus->ally_mcu_usb_switch = acpi_has_method(NULL, ASUS_USB0_PWR_EC0_CSEE)
						&& dmi_match(DMI_BOARD_NAME, "RC71L");
=======
	asus->ally_mcu_usb_switch = acpi_has_method(NULL, ASUS_USB0_PWR_EC0_CSEE)
						&& dmi_match(DMI_BOARD_NAME, "RC71L");

	if (asus_wmi_dev_is_present(asus, ASUS_WMI_DEVID_MINI_LED_MODE))
		asus->mini_led_dev_id = ASUS_WMI_DEVID_MINI_LED_MODE;
	else if (asus_wmi_dev_is_present(asus, ASUS_WMI_DEVID_MINI_LED_MODE2))
		asus->mini_led_dev_id = ASUS_WMI_DEVID_MINI_LED_MODE2;

	if (asus_wmi_dev_is_present(asus, ASUS_WMI_DEVID_GPU_MUX))
		asus->gpu_mux_dev = ASUS_WMI_DEVID_GPU_MUX;
	else if (asus_wmi_dev_is_present(asus, ASUS_WMI_DEVID_GPU_MUX_VIVO))
		asus->gpu_mux_dev = ASUS_WMI_DEVID_GPU_MUX_VIVO;

	if (asus_wmi_dev_is_present(asus, ASUS_WMI_DEVID_TUF_RGB_MODE))
		asus->kbd_rgb_dev = ASUS_WMI_DEVID_TUF_RGB_MODE;
	else if (asus_wmi_dev_is_present(asus, ASUS_WMI_DEVID_TUF_RGB_MODE2))
		asus->kbd_rgb_dev = ASUS_WMI_DEVID_TUF_RGB_MODE2;
>>>>>>> 0c383648

	err = fan_boost_mode_check_present(asus);
	if (err)
		goto fail_fan_boost_mode;

	err = throttle_thermal_policy_check_present(asus);
	if (err)
		goto fail_throttle_thermal_policy;
	else
		throttle_thermal_policy_set_default(asus);

	err = platform_profile_setup(asus);
	if (err)
		goto fail_platform_profile_setup;

	err = asus_wmi_sysfs_init(asus->platform_device);
	if (err)
		goto fail_sysfs;

	err = asus_wmi_input_init(asus);
	if (err)
		goto fail_input;

	err = asus_wmi_fan_init(asus); /* probably no problems on error */

	err = asus_wmi_hwmon_init(asus);
	if (err)
		goto fail_hwmon;

	err = asus_wmi_custom_fan_curve_init(asus);
	if (err)
		goto fail_custom_fan_curve;

	err = asus_wmi_led_init(asus);
	if (err)
		goto fail_leds;

	asus_wmi_get_devstate(asus, ASUS_WMI_DEVID_WLAN, &result);
	if (result & (ASUS_WMI_DSTS_PRESENCE_BIT | ASUS_WMI_DSTS_USER_BIT))
		asus->driver->wlan_ctrl_by_user = 1;

	if (!(asus->driver->wlan_ctrl_by_user && ashs_present())) {
		err = asus_wmi_rfkill_init(asus);
		if (err)
			goto fail_rfkill;
	}

	if (asus->driver->quirks->wmi_force_als_set)
		asus_wmi_set_als();

	if (asus->driver->quirks->xusb2pr)
		asus_wmi_set_xusb2pr(asus);

	if (acpi_video_get_backlight_type() == acpi_backlight_vendor) {
		err = asus_wmi_backlight_init(asus);
		if (err && err != -ENODEV)
			goto fail_backlight;
	} else if (asus->driver->quirks->wmi_backlight_set_devstate)
		err = asus_wmi_set_devstate(ASUS_WMI_DEVID_BACKLIGHT, 2, NULL);

	if (asus_wmi_dev_is_present(asus, ASUS_WMI_DEVID_SCREENPAD_LIGHT)) {
		err = asus_screenpad_init(asus);
		if (err && err != -ENODEV)
			goto fail_screenpad;
	}

	if (asus_wmi_has_fnlock_key(asus)) {
		asus->fnlock_locked = fnlock_default;
		asus_wmi_fnlock_update(asus);
	}

	status = wmi_install_notify_handler(asus->driver->event_guid,
					    asus_wmi_notify, asus);
	if (ACPI_FAILURE(status)) {
		pr_err("Unable to register notify handler - %d\n", status);
		err = -ENODEV;
		goto fail_wmi_handler;
	}

	if (asus->driver->i8042_filter) {
		err = i8042_install_filter(asus->driver->i8042_filter);
		if (err)
			pr_warn("Unable to install key filter - %d\n", err);
	}

	asus_wmi_battery_init(asus);

	asus_wmi_debugfs_init(asus);

	return 0;

fail_wmi_handler:
	asus_wmi_backlight_exit(asus);
fail_backlight:
	asus_wmi_rfkill_exit(asus);
fail_screenpad:
	asus_screenpad_exit(asus);
fail_rfkill:
	asus_wmi_led_exit(asus);
fail_leds:
fail_hwmon:
	asus_wmi_input_exit(asus);
fail_input:
	asus_wmi_sysfs_exit(asus->platform_device);
fail_sysfs:
fail_throttle_thermal_policy:
fail_custom_fan_curve:
fail_platform_profile_setup:
	if (asus->platform_profile_support)
		platform_profile_remove();
fail_fan_boost_mode:
fail_platform:
	kfree(asus);
	return err;
}

static void asus_wmi_remove(struct platform_device *device)
{
	struct asus_wmi *asus;

	asus = platform_get_drvdata(device);
	if (asus->driver->i8042_filter)
		i8042_remove_filter(asus->driver->i8042_filter);
	wmi_remove_notify_handler(asus->driver->event_guid);
	asus_wmi_backlight_exit(asus);
	asus_screenpad_exit(asus);
	asus_wmi_input_exit(asus);
	asus_wmi_led_exit(asus);
	asus_wmi_rfkill_exit(asus);
	asus_wmi_debugfs_exit(asus);
	asus_wmi_sysfs_exit(asus->platform_device);
	asus_fan_set_auto(asus);
	throttle_thermal_policy_set_default(asus);
	asus_wmi_battery_exit(asus);

	if (asus->platform_profile_support)
		platform_profile_remove();

	kfree(asus);
}

/* Platform driver - hibernate/resume callbacks *******************************/

static int asus_hotk_thaw(struct device *device)
{
	struct asus_wmi *asus = dev_get_drvdata(device);

	if (asus->wlan.rfkill) {
		bool wlan;

		/*
		 * Work around bios bug - acpi _PTS turns off the wireless led
		 * during suspend.  Normally it restores it on resume, but
		 * we should kick it ourselves in case hibernation is aborted.
		 */
		wlan = asus_wmi_get_devstate_simple(asus, ASUS_WMI_DEVID_WLAN);
		asus_wmi_set_devstate(ASUS_WMI_DEVID_WLAN, wlan, NULL);
	}

	return 0;
}

static int asus_hotk_resume(struct device *device)
{
	struct asus_wmi *asus = dev_get_drvdata(device);

	if (!IS_ERR_OR_NULL(asus->kbd_led.dev))
		kbd_led_update(asus);

	if (asus_wmi_has_fnlock_key(asus))
		asus_wmi_fnlock_update(asus);

	asus_wmi_tablet_mode_get_state(asus);

	return 0;
}

static int asus_hotk_resume_early(struct device *device)
{
	struct asus_wmi *asus = dev_get_drvdata(device);

	if (asus->ally_mcu_usb_switch) {
<<<<<<< HEAD
=======
		/* sleep required to prevent USB0 being yanked then reappearing rapidly */
>>>>>>> 0c383648
		if (ACPI_FAILURE(acpi_execute_simple_method(NULL, ASUS_USB0_PWR_EC0_CSEE, 0xB8)))
			dev_err(device, "ROG Ally MCU failed to connect USB dev\n");
		else
			msleep(ASUS_USB0_PWR_EC0_CSEE_WAIT);
	}
	return 0;
}

static int asus_hotk_prepare(struct device *device)
{
	struct asus_wmi *asus = dev_get_drvdata(device);
<<<<<<< HEAD
	int result, err;

	if (asus->ally_mcu_usb_switch) {
		/* When powersave is enabled it causes many issues with resume of USB hub */
		result = asus_wmi_get_devstate_simple(asus, ASUS_WMI_DEVID_MCU_POWERSAVE);
		if (result == 1) {
			dev_warn(device, "MCU powersave enabled, disabling to prevent resume issues");
			err = asus_wmi_set_devstate(ASUS_WMI_DEVID_MCU_POWERSAVE, 0, &result);
			if (err || result != 1)
				dev_err(device, "Failed to set MCU powersave mode: %d\n", err);
		}
=======

	if (asus->ally_mcu_usb_switch) {
>>>>>>> 0c383648
		/* sleep required to ensure USB0 is disabled before sleep continues */
		if (ACPI_FAILURE(acpi_execute_simple_method(NULL, ASUS_USB0_PWR_EC0_CSEE, 0xB7)))
			dev_err(device, "ROG Ally MCU failed to disconnect USB dev\n");
		else
			msleep(ASUS_USB0_PWR_EC0_CSEE_WAIT);
	}
	return 0;
}

static int asus_hotk_restore(struct device *device)
{
	struct asus_wmi *asus = dev_get_drvdata(device);
	int bl;

	/* Refresh both wlan rfkill state and pci hotplug */
	if (asus->wlan.rfkill)
		asus_rfkill_hotplug(asus);

	if (asus->bluetooth.rfkill) {
		bl = !asus_wmi_get_devstate_simple(asus,
						   ASUS_WMI_DEVID_BLUETOOTH);
		rfkill_set_sw_state(asus->bluetooth.rfkill, bl);
	}
	if (asus->wimax.rfkill) {
		bl = !asus_wmi_get_devstate_simple(asus, ASUS_WMI_DEVID_WIMAX);
		rfkill_set_sw_state(asus->wimax.rfkill, bl);
	}
	if (asus->wwan3g.rfkill) {
		bl = !asus_wmi_get_devstate_simple(asus, ASUS_WMI_DEVID_WWAN3G);
		rfkill_set_sw_state(asus->wwan3g.rfkill, bl);
	}
	if (asus->gps.rfkill) {
		bl = !asus_wmi_get_devstate_simple(asus, ASUS_WMI_DEVID_GPS);
		rfkill_set_sw_state(asus->gps.rfkill, bl);
	}
	if (asus->uwb.rfkill) {
		bl = !asus_wmi_get_devstate_simple(asus, ASUS_WMI_DEVID_UWB);
		rfkill_set_sw_state(asus->uwb.rfkill, bl);
	}
	if (!IS_ERR_OR_NULL(asus->kbd_led.dev))
		kbd_led_update(asus);

	if (asus_wmi_has_fnlock_key(asus))
		asus_wmi_fnlock_update(asus);

	asus_wmi_tablet_mode_get_state(asus);
	return 0;
}

static const struct dev_pm_ops asus_pm_ops = {
	.thaw = asus_hotk_thaw,
	.restore = asus_hotk_restore,
	.resume = asus_hotk_resume,
	.resume_early = asus_hotk_resume_early,
	.prepare = asus_hotk_prepare,
};

/* Registration ***************************************************************/

static int asus_wmi_probe(struct platform_device *pdev)
{
	struct platform_driver *pdrv = to_platform_driver(pdev->dev.driver);
	struct asus_wmi_driver *wdrv = to_asus_wmi_driver(pdrv);
	int ret;

	if (!wmi_has_guid(ASUS_WMI_MGMT_GUID)) {
		pr_warn("ASUS Management GUID not found\n");
		return -ENODEV;
	}

	if (wdrv->event_guid && !wmi_has_guid(wdrv->event_guid)) {
		pr_warn("ASUS Event GUID not found\n");
		return -ENODEV;
	}

	if (wdrv->probe) {
		ret = wdrv->probe(pdev);
		if (ret)
			return ret;
	}

	return asus_wmi_add(pdev);
}

static bool used;

int __init_or_module asus_wmi_register_driver(struct asus_wmi_driver *driver)
{
	struct platform_driver *platform_driver;
	struct platform_device *platform_device;

	if (used)
		return -EBUSY;

	platform_driver = &driver->platform_driver;
	platform_driver->remove_new = asus_wmi_remove;
	platform_driver->driver.owner = driver->owner;
	platform_driver->driver.name = driver->name;
	platform_driver->driver.pm = &asus_pm_ops;

	platform_device = platform_create_bundle(platform_driver,
						 asus_wmi_probe,
						 NULL, 0, NULL, 0);
	if (IS_ERR(platform_device))
		return PTR_ERR(platform_device);

	used = true;
	return 0;
}
EXPORT_SYMBOL_GPL(asus_wmi_register_driver);

void asus_wmi_unregister_driver(struct asus_wmi_driver *driver)
{
	platform_device_unregister(driver->platform_device);
	platform_driver_unregister(&driver->platform_driver);
	used = false;
}
EXPORT_SYMBOL_GPL(asus_wmi_unregister_driver);

static int __init asus_wmi_init(void)
{
	pr_info("ASUS WMI generic driver loaded\n");
	return 0;
}

static void __exit asus_wmi_exit(void)
{
	pr_info("ASUS WMI generic driver unloaded\n");
}

module_init(asus_wmi_init);
module_exit(asus_wmi_exit);<|MERGE_RESOLUTION|>--- conflicted
+++ resolved
@@ -126,12 +126,6 @@
 #define ASUS_SCREENPAD_BRIGHT_MAX 255
 #define ASUS_SCREENPAD_BRIGHT_DEFAULT 60
 
-<<<<<<< HEAD
-/* Controls the power state of the USB0 hub on ROG Ally which input is on */
-#define ASUS_USB0_PWR_EC0_CSEE "\\_SB.PCI0.SBRG.EC0.CSEE"
-/* 300ms so far seems to produce a reliable result on AC and battery */
-#define ASUS_USB0_PWR_EC0_CSEE_WAIT 300
-=======
 #define ASUS_MINI_LED_MODE_MASK		0x03
 /* Standard modes for devices with only on/off */
 #define ASUS_MINI_LED_OFF		0x00
@@ -147,7 +141,6 @@
 #define ASUS_USB0_PWR_EC0_CSEE "\\_SB.PCI0.SBRG.EC0.CSEE"
 /* 300ms so far seems to produce a reliable result on AC and battery */
 #define ASUS_USB0_PWR_EC0_CSEE_WAIT 1500
->>>>>>> 0c383648
 
 static const char * const ashs_ids[] = { "ATK4001", "ATK4002", NULL };
 
@@ -276,24 +269,8 @@
 	u8 fan_boost_mode_mask;
 	u8 fan_boost_mode;
 
-	bool charge_mode_available;
 	bool egpu_enable_available;
-	bool egpu_connect_available;
 	bool dgpu_disable_available;
-<<<<<<< HEAD
-	bool gpu_mux_mode_available;
-
-	/* Tunables provided by ASUS for gaming laptops */
-	bool ppt_pl2_sppt_available;
-	bool ppt_pl1_spl_available;
-	bool ppt_apu_sppt_available;
-	bool ppt_plat_sppt_available;
-	bool ppt_fppt_available;
-	bool nv_dyn_boost_available;
-	bool nv_temp_tgt_available;
-
-	bool kbd_rgb_mode_available;
-=======
 	u32 gpu_mux_dev;
 
 	/* Tunables provided by ASUS for gaming laptops */
@@ -306,7 +283,6 @@
 	u32 nv_temp_target;
 
 	u32 kbd_rgb_dev;
->>>>>>> 0c383648
 	bool kbd_rgb_state_available;
 
 	bool throttle_thermal_policy_available;
@@ -324,11 +300,7 @@
 	bool battery_rsoc_available;
 
 	bool panel_overdrive_available;
-<<<<<<< HEAD
-	bool mini_led_mode_available;
-=======
 	u32 mini_led_dev_id;
->>>>>>> 0c383648
 
 	struct hotplug_slot hotplug_slot;
 	struct mutex hotplug_lock;
@@ -337,9 +309,6 @@
 	struct work_struct hotplug_work;
 
 	bool fnlock_locked;
-
-	/* The ROG Ally device requires the MCU USB device be disconnected before suspend */
-	bool ally_mcu_usb_switch;
 
 	struct asus_wmi_debug debug;
 
@@ -722,13 +691,8 @@
 	if (disable > 1)
 		return -EINVAL;
 
-<<<<<<< HEAD
-	if (asus->gpu_mux_mode_available) {
-		result = asus_wmi_get_devstate_simple(asus, ASUS_WMI_DEVID_GPU_MUX);
-=======
 	if (asus->gpu_mux_dev) {
 		result = asus_wmi_get_devstate_simple(asus, asus->gpu_mux_dev);
->>>>>>> 0c383648
 		if (result < 0)
 			/* An error here may signal greater failure of GPU handling */
 			return result;
@@ -793,13 +757,8 @@
 		return err;
 	}
 
-<<<<<<< HEAD
-	if (asus->gpu_mux_mode_available) {
-		result = asus_wmi_get_devstate_simple(asus, ASUS_WMI_DEVID_GPU_MUX);
-=======
 	if (asus->gpu_mux_dev) {
 		result = asus_wmi_get_devstate_simple(asus, asus->gpu_mux_dev);
->>>>>>> 0c383648
 		if (result < 0) {
 			/* An error here may signal greater failure of GPU handling */
 			pr_warn("Failed to get gpu mux status: %d\n", result);
@@ -898,11 +857,7 @@
 		}
 	}
 
-<<<<<<< HEAD
-	err = asus_wmi_set_devstate(ASUS_WMI_DEVID_GPU_MUX, optimus, &result);
-=======
 	err = asus_wmi_set_devstate(asus->gpu_mux_dev, optimus, &result);
->>>>>>> 0c383648
 	if (err) {
 		dev_err(dev, "Failed to set GPU MUX mode: %d\n", err);
 		return err;
@@ -1041,18 +996,10 @@
 				    struct device_attribute *attr,
 				    const char *buf, size_t count)
 {
-<<<<<<< HEAD
+	struct asus_wmi *asus = dev_get_drvdata(dev);
 	int result, err;
 	u32 value;
 
-	struct asus_wmi *asus = dev_get_drvdata(dev);
-
-=======
-	struct asus_wmi *asus = dev_get_drvdata(dev);
-	int result, err;
-	u32 value;
-
->>>>>>> 0c383648
 	result = kstrtou32(buf, 10, &value);
 	if (result)
 		return result;
@@ -1071,17 +1018,11 @@
 		return -EIO;
 	}
 
-<<<<<<< HEAD
-=======
 	asus->ppt_pl2_sppt = value;
->>>>>>> 0c383648
 	sysfs_notify(&asus->platform_device->dev.kobj, NULL, "ppt_pl2_sppt");
 
 	return count;
 }
-<<<<<<< HEAD
-static DEVICE_ATTR_WO(ppt_pl2_sppt);
-=======
 
 static ssize_t ppt_pl2_sppt_show(struct device *dev,
 				       struct device_attribute *attr,
@@ -1092,25 +1033,16 @@
 	return sysfs_emit(buf, "%u\n", asus->ppt_pl2_sppt);
 }
 static DEVICE_ATTR_RW(ppt_pl2_sppt);
->>>>>>> 0c383648
 
 /* Tunable: PPT, Intel=PL1, AMD=SPL ******************************************/
 static ssize_t ppt_pl1_spl_store(struct device *dev,
 				    struct device_attribute *attr,
 				    const char *buf, size_t count)
 {
-<<<<<<< HEAD
+	struct asus_wmi *asus = dev_get_drvdata(dev);
 	int result, err;
 	u32 value;
 
-	struct asus_wmi *asus = dev_get_drvdata(dev);
-
-=======
-	struct asus_wmi *asus = dev_get_drvdata(dev);
-	int result, err;
-	u32 value;
-
->>>>>>> 0c383648
 	result = kstrtou32(buf, 10, &value);
 	if (result)
 		return result;
@@ -1129,17 +1061,11 @@
 		return -EIO;
 	}
 
-<<<<<<< HEAD
-=======
 	asus->ppt_pl1_spl = value;
->>>>>>> 0c383648
 	sysfs_notify(&asus->platform_device->dev.kobj, NULL, "ppt_pl1_spl");
 
 	return count;
 }
-<<<<<<< HEAD
-static DEVICE_ATTR_WO(ppt_pl1_spl);
-=======
 static ssize_t ppt_pl1_spl_show(struct device *dev,
 				 struct device_attribute *attr,
 				 char *buf)
@@ -1149,25 +1075,16 @@
 	return sysfs_emit(buf, "%u\n", asus->ppt_pl1_spl);
 }
 static DEVICE_ATTR_RW(ppt_pl1_spl);
->>>>>>> 0c383648
 
 /* Tunable: PPT APU FPPT ******************************************************/
 static ssize_t ppt_fppt_store(struct device *dev,
 				    struct device_attribute *attr,
 				    const char *buf, size_t count)
 {
-<<<<<<< HEAD
+	struct asus_wmi *asus = dev_get_drvdata(dev);
 	int result, err;
 	u32 value;
 
-	struct asus_wmi *asus = dev_get_drvdata(dev);
-
-=======
-	struct asus_wmi *asus = dev_get_drvdata(dev);
-	int result, err;
-	u32 value;
-
->>>>>>> 0c383648
 	result = kstrtou32(buf, 10, &value);
 	if (result)
 		return result;
@@ -1186,17 +1103,11 @@
 		return -EIO;
 	}
 
-<<<<<<< HEAD
-=======
 	asus->ppt_fppt = value;
->>>>>>> 0c383648
 	sysfs_notify(&asus->platform_device->dev.kobj, NULL, "ppt_fpu_sppt");
 
 	return count;
 }
-<<<<<<< HEAD
-static DEVICE_ATTR_WO(ppt_fppt);
-=======
 
 static ssize_t ppt_fppt_show(struct device *dev,
 				struct device_attribute *attr,
@@ -1207,25 +1118,16 @@
 	return sysfs_emit(buf, "%u\n", asus->ppt_fppt);
 }
 static DEVICE_ATTR_RW(ppt_fppt);
->>>>>>> 0c383648
 
 /* Tunable: PPT APU SPPT *****************************************************/
 static ssize_t ppt_apu_sppt_store(struct device *dev,
 				    struct device_attribute *attr,
 				    const char *buf, size_t count)
 {
-<<<<<<< HEAD
+	struct asus_wmi *asus = dev_get_drvdata(dev);
 	int result, err;
 	u32 value;
 
-	struct asus_wmi *asus = dev_get_drvdata(dev);
-
-=======
-	struct asus_wmi *asus = dev_get_drvdata(dev);
-	int result, err;
-	u32 value;
-
->>>>>>> 0c383648
 	result = kstrtou32(buf, 10, &value);
 	if (result)
 		return result;
@@ -1244,17 +1146,11 @@
 		return -EIO;
 	}
 
-<<<<<<< HEAD
-=======
 	asus->ppt_apu_sppt = value;
->>>>>>> 0c383648
 	sysfs_notify(&asus->platform_device->dev.kobj, NULL, "ppt_apu_sppt");
 
 	return count;
 }
-<<<<<<< HEAD
-static DEVICE_ATTR_WO(ppt_apu_sppt);
-=======
 
 static ssize_t ppt_apu_sppt_show(struct device *dev,
 			     struct device_attribute *attr,
@@ -1265,25 +1161,16 @@
 	return sysfs_emit(buf, "%u\n", asus->ppt_apu_sppt);
 }
 static DEVICE_ATTR_RW(ppt_apu_sppt);
->>>>>>> 0c383648
 
 /* Tunable: PPT platform SPPT ************************************************/
 static ssize_t ppt_platform_sppt_store(struct device *dev,
 				    struct device_attribute *attr,
 				    const char *buf, size_t count)
 {
-<<<<<<< HEAD
+	struct asus_wmi *asus = dev_get_drvdata(dev);
 	int result, err;
 	u32 value;
 
-	struct asus_wmi *asus = dev_get_drvdata(dev);
-
-=======
-	struct asus_wmi *asus = dev_get_drvdata(dev);
-	int result, err;
-	u32 value;
-
->>>>>>> 0c383648
 	result = kstrtou32(buf, 10, &value);
 	if (result)
 		return result;
@@ -1302,17 +1189,11 @@
 		return -EIO;
 	}
 
-<<<<<<< HEAD
-=======
 	asus->ppt_platform_sppt = value;
->>>>>>> 0c383648
 	sysfs_notify(&asus->platform_device->dev.kobj, NULL, "ppt_platform_sppt");
 
 	return count;
 }
-<<<<<<< HEAD
-static DEVICE_ATTR_WO(ppt_platform_sppt);
-=======
 
 static ssize_t ppt_platform_sppt_show(struct device *dev,
 				 struct device_attribute *attr,
@@ -1323,25 +1204,16 @@
 	return sysfs_emit(buf, "%u\n", asus->ppt_platform_sppt);
 }
 static DEVICE_ATTR_RW(ppt_platform_sppt);
->>>>>>> 0c383648
 
 /* Tunable: NVIDIA dynamic boost *********************************************/
 static ssize_t nv_dynamic_boost_store(struct device *dev,
 				    struct device_attribute *attr,
 				    const char *buf, size_t count)
 {
-<<<<<<< HEAD
+	struct asus_wmi *asus = dev_get_drvdata(dev);
 	int result, err;
 	u32 value;
 
-	struct asus_wmi *asus = dev_get_drvdata(dev);
-
-=======
-	struct asus_wmi *asus = dev_get_drvdata(dev);
-	int result, err;
-	u32 value;
-
->>>>>>> 0c383648
 	result = kstrtou32(buf, 10, &value);
 	if (result)
 		return result;
@@ -1360,17 +1232,11 @@
 		return -EIO;
 	}
 
-<<<<<<< HEAD
-=======
 	asus->nv_dynamic_boost = value;
->>>>>>> 0c383648
 	sysfs_notify(&asus->platform_device->dev.kobj, NULL, "nv_dynamic_boost");
 
 	return count;
 }
-<<<<<<< HEAD
-static DEVICE_ATTR_WO(nv_dynamic_boost);
-=======
 
 static ssize_t nv_dynamic_boost_show(struct device *dev,
 				      struct device_attribute *attr,
@@ -1381,25 +1247,16 @@
 	return sysfs_emit(buf, "%u\n", asus->nv_dynamic_boost);
 }
 static DEVICE_ATTR_RW(nv_dynamic_boost);
->>>>>>> 0c383648
 
 /* Tunable: NVIDIA temperature target ****************************************/
 static ssize_t nv_temp_target_store(struct device *dev,
 				    struct device_attribute *attr,
 				    const char *buf, size_t count)
 {
-<<<<<<< HEAD
+	struct asus_wmi *asus = dev_get_drvdata(dev);
 	int result, err;
 	u32 value;
 
-	struct asus_wmi *asus = dev_get_drvdata(dev);
-
-=======
-	struct asus_wmi *asus = dev_get_drvdata(dev);
-	int result, err;
-	u32 value;
-
->>>>>>> 0c383648
 	result = kstrtou32(buf, 10, &value);
 	if (result)
 		return result;
@@ -1418,17 +1275,11 @@
 		return -EIO;
 	}
 
-<<<<<<< HEAD
-=======
 	asus->nv_temp_target = value;
->>>>>>> 0c383648
 	sysfs_notify(&asus->platform_device->dev.kobj, NULL, "nv_temp_target");
 
 	return count;
 }
-<<<<<<< HEAD
-static DEVICE_ATTR_WO(nv_temp_target);
-=======
 
 static ssize_t nv_temp_target_show(struct device *dev,
 				     struct device_attribute *attr,
@@ -1486,7 +1337,6 @@
 	return count;
 }
 static DEVICE_ATTR_RW(mcu_powersave);
->>>>>>> 0c383648
 
 /* Battery ********************************************************************/
 
@@ -2516,54 +2366,6 @@
 
 static DEVICE_ATTR_RO(available_mini_led_mode);
 
-/* Mini-LED mode **************************************************************/
-static ssize_t mini_led_mode_show(struct device *dev,
-				   struct device_attribute *attr, char *buf)
-{
-	struct asus_wmi *asus = dev_get_drvdata(dev);
-	int result;
-
-	result = asus_wmi_get_devstate_simple(asus, ASUS_WMI_DEVID_MINI_LED_MODE);
-	if (result < 0)
-		return result;
-
-	return sysfs_emit(buf, "%d\n", result);
-}
-
-static ssize_t mini_led_mode_store(struct device *dev,
-				    struct device_attribute *attr,
-				    const char *buf, size_t count)
-{
-	int result, err;
-	u32 mode;
-
-	struct asus_wmi *asus = dev_get_drvdata(dev);
-
-	result = kstrtou32(buf, 10, &mode);
-	if (result)
-		return result;
-
-	if (mode > 1)
-		return -EINVAL;
-
-	err = asus_wmi_set_devstate(ASUS_WMI_DEVID_MINI_LED_MODE, mode, &result);
-
-	if (err) {
-		pr_warn("Failed to set mini-LED: %d\n", err);
-		return err;
-	}
-
-	if (result > 1) {
-		pr_warn("Failed to set mini-LED mode (result): 0x%x\n", result);
-		return -EIO;
-	}
-
-	sysfs_notify(&asus->platform_device->dev.kobj, NULL, "mini_led_mode");
-
-	return count;
-}
-static DEVICE_ATTR_RW(mini_led_mode);
-
 /* Quirks *********************************************************************/
 
 static void asus_wmi_set_xusb2pr(struct asus_wmi *asus)
@@ -2958,31 +2760,6 @@
 	return sysfs_emit(buf, "%d\n", value * 100);
 }
 
-/* Middle/Center fan on modern ROG laptops */
-static ssize_t fan3_input_show(struct device *dev,
-					struct device_attribute *attr,
-					char *buf)
-{
-	struct asus_wmi *asus = dev_get_drvdata(dev);
-	int value;
-	int ret;
-
-	ret = asus_wmi_get_devstate(asus, ASUS_WMI_DEVID_MID_FAN_CTRL, &value);
-	if (ret < 0)
-		return ret;
-
-	value &= 0xffff;
-
-	return sysfs_emit(buf, "%d\n", value * 100);
-}
-
-static ssize_t fan3_label_show(struct device *dev,
-					  struct device_attribute *attr,
-					  char *buf)
-{
-	return sysfs_emit(buf, "%s\n", ASUS_MID_FAN_DESC);
-}
-
 static ssize_t pwm2_enable_show(struct device *dev,
 				struct device_attribute *attr,
 				char *buf)
@@ -3084,19 +2861,11 @@
 /* Fan2 - GPU fan */
 static DEVICE_ATTR_RW(pwm2_enable);
 static DEVICE_ATTR_RO(fan2_input);
-<<<<<<< HEAD
-static DEVICE_ATTR_RO(fan2_label);
-/* Fan3 - Middle/center fan */
-static DEVICE_ATTR_RW(pwm3_enable);
-static DEVICE_ATTR_RO(fan3_input);
-static DEVICE_ATTR_RO(fan3_label);
-=======
 static DEVICE_STRING_ATTR_RO(fan2_label, 0444, ASUS_GPU_FAN_DESC);
 /* Fan3 - Middle/center fan */
 static DEVICE_ATTR_RW(pwm3_enable);
 static DEVICE_ATTR_RO(fan3_input);
 static DEVICE_STRING_ATTR_RO(fan3_label, 0444, ASUS_MID_FAN_DESC);
->>>>>>> 0c383648
 
 /* Temperature */
 static DEVICE_ATTR(temp1_input, S_IRUGO, asus_hwmon_temp1, NULL);
@@ -3109,15 +2878,9 @@
 	&dev_attr_fan1_input.attr,
 	&dev_attr_fan1_label.attr.attr,
 	&dev_attr_fan2_input.attr,
-<<<<<<< HEAD
-	&dev_attr_fan2_label.attr,
-	&dev_attr_fan3_input.attr,
-	&dev_attr_fan3_label.attr,
-=======
 	&dev_attr_fan2_label.attr.attr,
 	&dev_attr_fan3_input.attr,
 	&dev_attr_fan3_label.attr.attr,
->>>>>>> 0c383648
 
 	&dev_attr_temp1_input.attr,
 	NULL
@@ -3144,11 +2907,7 @@
 		if (asus->gpu_fan_type == FAN_TYPE_NONE)
 			return 0;
 	} else if (attr == &dev_attr_fan3_input.attr
-<<<<<<< HEAD
-	    || attr == &dev_attr_fan3_label.attr
-=======
 	    || attr == &dev_attr_fan3_label.attr.attr
->>>>>>> 0c383648
 	    || attr == &dev_attr_pwm3_enable.attr) {
 		if (asus->mid_fan_type == FAN_TYPE_NONE)
 			return 0;
@@ -4573,16 +4332,11 @@
 	&dev_attr_ppt_platform_sppt.attr,
 	&dev_attr_nv_dynamic_boost.attr,
 	&dev_attr_nv_temp_target.attr,
-<<<<<<< HEAD
-	&dev_attr_panel_od.attr,
-	&dev_attr_mini_led_mode.attr,
-=======
 	&dev_attr_mcu_powersave.attr,
 	&dev_attr_boot_sound.attr,
 	&dev_attr_panel_od.attr,
 	&dev_attr_mini_led_mode.attr,
 	&dev_attr_available_mini_led_mode.attr,
->>>>>>> 0c383648
 	NULL
 };
 
@@ -4605,19 +4359,11 @@
 	else if (attr == &dev_attr_als_enable.attr)
 		devid = ASUS_WMI_DEVID_ALS_ENABLE;
 	else if (attr == &dev_attr_charge_mode.attr)
-<<<<<<< HEAD
-		ok = asus->charge_mode_available;
-	else if (attr == &dev_attr_egpu_enable.attr)
-		ok = asus->egpu_enable_available;
-	else if (attr == &dev_attr_egpu_connected.attr)
-		ok = asus->egpu_connect_available;
-=======
 		devid = ASUS_WMI_DEVID_CHARGE_MODE;
 	else if (attr == &dev_attr_egpu_enable.attr)
 		ok = asus->egpu_enable_available;
 	else if (attr == &dev_attr_egpu_connected.attr)
 		devid = ASUS_WMI_DEVID_EGPU_CONNECTED;
->>>>>>> 0c383648
 	else if (attr == &dev_attr_dgpu_disable.attr)
 		ok = asus->dgpu_disable_available;
 	else if (attr == &dev_attr_gpu_mux_mode.attr)
@@ -4627,25 +4373,6 @@
 	else if (attr == &dev_attr_throttle_thermal_policy.attr)
 		ok = asus->throttle_thermal_policy_available;
 	else if (attr == &dev_attr_ppt_pl2_sppt.attr)
-<<<<<<< HEAD
-		ok = asus->ppt_pl2_sppt_available;
-	else if (attr == &dev_attr_ppt_pl1_spl.attr)
-		ok = asus->ppt_pl1_spl_available;
-	else if (attr == &dev_attr_ppt_fppt.attr)
-		ok = asus->ppt_fppt_available;
-	else if (attr == &dev_attr_ppt_apu_sppt.attr)
-		ok = asus->ppt_apu_sppt_available;
-	else if (attr == &dev_attr_ppt_platform_sppt.attr)
-		ok = asus->ppt_plat_sppt_available;
-	else if (attr == &dev_attr_nv_dynamic_boost.attr)
-		ok = asus->nv_dyn_boost_available;
-	else if (attr == &dev_attr_nv_temp_target.attr)
-		ok = asus->nv_temp_tgt_available;
-	else if (attr == &dev_attr_panel_od.attr)
-		ok = asus->panel_overdrive_available;
-	else if (attr == &dev_attr_mini_led_mode.attr)
-		ok = asus->mini_led_mode_available;
-=======
 		devid = ASUS_WMI_DEVID_PPT_PL2_SPPT;
 	else if (attr == &dev_attr_ppt_pl1_spl.attr)
 		devid = ASUS_WMI_DEVID_PPT_PL1_SPL;
@@ -4669,7 +4396,6 @@
 		ok = asus->mini_led_dev_id != 0;
 	else if (attr == &dev_attr_available_mini_led_mode.attr)
 		ok = asus->mini_led_dev_id != 0;
->>>>>>> 0c383648
 
 	if (devid != -1)
 		ok = !(asus_wmi_get_devstate_simple(asus, devid) < 0);
@@ -4907,9 +4633,6 @@
 	if (err)
 		goto fail_platform;
 
-<<<<<<< HEAD
-	asus->charge_mode_available = asus_wmi_dev_is_present(asus, ASUS_WMI_DEVID_CHARGE_MODE);
-=======
 	/* ensure defaults for tunables */
 	asus->ppt_pl2_sppt = 5;
 	asus->ppt_pl1_spl = 5;
@@ -4919,24 +4642,9 @@
 	asus->nv_dynamic_boost = 5;
 	asus->nv_temp_target = 75;
 
->>>>>>> 0c383648
 	asus->egpu_enable_available = asus_wmi_dev_is_present(asus, ASUS_WMI_DEVID_EGPU);
-	asus->egpu_connect_available = asus_wmi_dev_is_present(asus, ASUS_WMI_DEVID_EGPU_CONNECTED);
 	asus->dgpu_disable_available = asus_wmi_dev_is_present(asus, ASUS_WMI_DEVID_DGPU);
 	asus->kbd_rgb_state_available = asus_wmi_dev_is_present(asus, ASUS_WMI_DEVID_TUF_RGB_STATE);
-<<<<<<< HEAD
-	asus->ppt_pl2_sppt_available = asus_wmi_dev_is_present(asus, ASUS_WMI_DEVID_PPT_PL2_SPPT);
-	asus->ppt_pl1_spl_available = asus_wmi_dev_is_present(asus, ASUS_WMI_DEVID_PPT_PL1_SPL);
-	asus->ppt_fppt_available = asus_wmi_dev_is_present(asus, ASUS_WMI_DEVID_PPT_FPPT);
-	asus->ppt_apu_sppt_available = asus_wmi_dev_is_present(asus, ASUS_WMI_DEVID_PPT_APU_SPPT);
-	asus->ppt_plat_sppt_available = asus_wmi_dev_is_present(asus, ASUS_WMI_DEVID_PPT_PLAT_SPPT);
-	asus->nv_dyn_boost_available = asus_wmi_dev_is_present(asus, ASUS_WMI_DEVID_NV_DYN_BOOST);
-	asus->nv_temp_tgt_available = asus_wmi_dev_is_present(asus, ASUS_WMI_DEVID_NV_THERM_TARGET);
-	asus->panel_overdrive_available = asus_wmi_dev_is_present(asus, ASUS_WMI_DEVID_PANEL_OD);
-	asus->mini_led_mode_available = asus_wmi_dev_is_present(asus, ASUS_WMI_DEVID_MINI_LED_MODE);
-	asus->ally_mcu_usb_switch = acpi_has_method(NULL, ASUS_USB0_PWR_EC0_CSEE)
-						&& dmi_match(DMI_BOARD_NAME, "RC71L");
-=======
 	asus->ally_mcu_usb_switch = acpi_has_method(NULL, ASUS_USB0_PWR_EC0_CSEE)
 						&& dmi_match(DMI_BOARD_NAME, "RC71L");
 
@@ -4954,7 +4662,6 @@
 		asus->kbd_rgb_dev = ASUS_WMI_DEVID_TUF_RGB_MODE;
 	else if (asus_wmi_dev_is_present(asus, ASUS_WMI_DEVID_TUF_RGB_MODE2))
 		asus->kbd_rgb_dev = ASUS_WMI_DEVID_TUF_RGB_MODE2;
->>>>>>> 0c383648
 
 	err = fan_boost_mode_check_present(asus);
 	if (err)
@@ -5137,10 +4844,7 @@
 	struct asus_wmi *asus = dev_get_drvdata(device);
 
 	if (asus->ally_mcu_usb_switch) {
-<<<<<<< HEAD
-=======
 		/* sleep required to prevent USB0 being yanked then reappearing rapidly */
->>>>>>> 0c383648
 		if (ACPI_FAILURE(acpi_execute_simple_method(NULL, ASUS_USB0_PWR_EC0_CSEE, 0xB8)))
 			dev_err(device, "ROG Ally MCU failed to connect USB dev\n");
 		else
@@ -5152,22 +4856,8 @@
 static int asus_hotk_prepare(struct device *device)
 {
 	struct asus_wmi *asus = dev_get_drvdata(device);
-<<<<<<< HEAD
-	int result, err;
 
 	if (asus->ally_mcu_usb_switch) {
-		/* When powersave is enabled it causes many issues with resume of USB hub */
-		result = asus_wmi_get_devstate_simple(asus, ASUS_WMI_DEVID_MCU_POWERSAVE);
-		if (result == 1) {
-			dev_warn(device, "MCU powersave enabled, disabling to prevent resume issues");
-			err = asus_wmi_set_devstate(ASUS_WMI_DEVID_MCU_POWERSAVE, 0, &result);
-			if (err || result != 1)
-				dev_err(device, "Failed to set MCU powersave mode: %d\n", err);
-		}
-=======
-
-	if (asus->ally_mcu_usb_switch) {
->>>>>>> 0c383648
 		/* sleep required to ensure USB0 is disabled before sleep continues */
 		if (ACPI_FAILURE(acpi_execute_simple_method(NULL, ASUS_USB0_PWR_EC0_CSEE, 0xB7)))
 			dev_err(device, "ROG Ally MCU failed to disconnect USB dev\n");
