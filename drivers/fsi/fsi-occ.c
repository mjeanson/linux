--- conflicted
+++ resolved
@@ -718,13 +718,7 @@
 	else
 		device_for_each_child(&pdev->dev, NULL, occ_unregister_of_child);
 
-<<<<<<< HEAD
 	ida_free(&occ_ida, occ->idx);
-
-	return 0;
-=======
-	ida_simple_remove(&occ_ida, occ->idx);
->>>>>>> b57d5ffc
 }
 
 static const struct of_device_id occ_match[] = {
