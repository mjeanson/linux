// SPDX-License-Identifier: GPL-2.0
/*
 * camss-video.c
 *
 * Qualcomm MSM Camera Subsystem - V4L2 device node
 *
 * Copyright (c) 2013-2015, The Linux Foundation. All rights reserved.
 * Copyright (C) 2015-2018 Linaro Ltd.
 */
#include <linux/slab.h>
#include <media/media-entity.h>
#include <media/v4l2-dev.h>
#include <media/v4l2-device.h>
#include <media/v4l2-ioctl.h>
#include <media/v4l2-mc.h>
#include <media/videobuf2-dma-sg.h>

#include "camss-video.h"
#include "camss.h"

#define CAMSS_FRAME_MIN_WIDTH		1
#define CAMSS_FRAME_MAX_WIDTH		8191
#define CAMSS_FRAME_MIN_HEIGHT		1
#define CAMSS_FRAME_MAX_HEIGHT_RDI	8191
#define CAMSS_FRAME_MAX_HEIGHT_PIX	4096

struct fract {
	u8 numerator;
	u8 denominator;
};

/*
 * struct camss_format_info - ISP media bus format information
 * @code: V4L2 media bus format code
 * @pixelformat: V4L2 pixel format FCC identifier
 * @planes: Number of planes
 * @hsub: Horizontal subsampling (for each plane)
 * @vsub: Vertical subsampling (for each plane)
 * @bpp: Bits per pixel when stored in memory (for each plane)
 */
struct camss_format_info {
	u32 code;
	u32 pixelformat;
	u8 planes;
	struct fract hsub[3];
	struct fract vsub[3];
	unsigned int bpp[3];
};

static const struct camss_format_info formats_rdi_8x16[] = {
	{ MEDIA_BUS_FMT_UYVY8_1X16, V4L2_PIX_FMT_UYVY, 1,
	  { { 1, 1 } }, { { 1, 1 } }, { 16 } },
	{ MEDIA_BUS_FMT_VYUY8_1X16, V4L2_PIX_FMT_VYUY, 1,
	  { { 1, 1 } }, { { 1, 1 } }, { 16 } },
	{ MEDIA_BUS_FMT_YUYV8_1X16, V4L2_PIX_FMT_YUYV, 1,
	  { { 1, 1 } }, { { 1, 1 } }, { 16 } },
	{ MEDIA_BUS_FMT_YVYU8_1X16, V4L2_PIX_FMT_YVYU, 1,
	  { { 1, 1 } }, { { 1, 1 } }, { 16 } },
	{ MEDIA_BUS_FMT_SBGGR8_1X8, V4L2_PIX_FMT_SBGGR8, 1,
	  { { 1, 1 } }, { { 1, 1 } }, { 8 } },
	{ MEDIA_BUS_FMT_SGBRG8_1X8, V4L2_PIX_FMT_SGBRG8, 1,
	  { { 1, 1 } }, { { 1, 1 } }, { 8 } },
	{ MEDIA_BUS_FMT_SGRBG8_1X8, V4L2_PIX_FMT_SGRBG8, 1,
	  { { 1, 1 } }, { { 1, 1 } }, { 8 } },
	{ MEDIA_BUS_FMT_SRGGB8_1X8, V4L2_PIX_FMT_SRGGB8, 1,
	  { { 1, 1 } }, { { 1, 1 } }, { 8 } },
	{ MEDIA_BUS_FMT_SBGGR10_1X10, V4L2_PIX_FMT_SBGGR10P, 1,
	  { { 1, 1 } }, { { 1, 1 } }, { 10 } },
	{ MEDIA_BUS_FMT_SGBRG10_1X10, V4L2_PIX_FMT_SGBRG10P, 1,
	  { { 1, 1 } }, { { 1, 1 } }, { 10 } },
	{ MEDIA_BUS_FMT_SGRBG10_1X10, V4L2_PIX_FMT_SGRBG10P, 1,
	  { { 1, 1 } }, { { 1, 1 } }, { 10 } },
	{ MEDIA_BUS_FMT_SRGGB10_1X10, V4L2_PIX_FMT_SRGGB10P, 1,
	  { { 1, 1 } }, { { 1, 1 } }, { 10 } },
	{ MEDIA_BUS_FMT_SBGGR12_1X12, V4L2_PIX_FMT_SBGGR12P, 1,
	  { { 1, 1 } }, { { 1, 1 } }, { 12 } },
	{ MEDIA_BUS_FMT_SGBRG12_1X12, V4L2_PIX_FMT_SGBRG12P, 1,
	  { { 1, 1 } }, { { 1, 1 } }, { 12 } },
	{ MEDIA_BUS_FMT_SGRBG12_1X12, V4L2_PIX_FMT_SGRBG12P, 1,
	  { { 1, 1 } }, { { 1, 1 } }, { 12 } },
	{ MEDIA_BUS_FMT_SRGGB12_1X12, V4L2_PIX_FMT_SRGGB12P, 1,
	  { { 1, 1 } }, { { 1, 1 } }, { 12 } },
	{ MEDIA_BUS_FMT_Y10_1X10, V4L2_PIX_FMT_Y10P, 1,
	  { { 1, 1 } }, { { 1, 1 } }, { 10 } },
};

static const struct camss_format_info formats_rdi_8x96[] = {
	{ MEDIA_BUS_FMT_UYVY8_1X16, V4L2_PIX_FMT_UYVY, 1,
	  { { 1, 1 } }, { { 1, 1 } }, { 16 } },
	{ MEDIA_BUS_FMT_VYUY8_1X16, V4L2_PIX_FMT_VYUY, 1,
	  { { 1, 1 } }, { { 1, 1 } }, { 16 } },
	{ MEDIA_BUS_FMT_YUYV8_1X16, V4L2_PIX_FMT_YUYV, 1,
	  { { 1, 1 } }, { { 1, 1 } }, { 16 } },
	{ MEDIA_BUS_FMT_YVYU8_1X16, V4L2_PIX_FMT_YVYU, 1,
	  { { 1, 1 } }, { { 1, 1 } }, { 16 } },
	{ MEDIA_BUS_FMT_SBGGR8_1X8, V4L2_PIX_FMT_SBGGR8, 1,
	  { { 1, 1 } }, { { 1, 1 } }, { 8 } },
	{ MEDIA_BUS_FMT_SGBRG8_1X8, V4L2_PIX_FMT_SGBRG8, 1,
	  { { 1, 1 } }, { { 1, 1 } }, { 8 } },
	{ MEDIA_BUS_FMT_SGRBG8_1X8, V4L2_PIX_FMT_SGRBG8, 1,
	  { { 1, 1 } }, { { 1, 1 } }, { 8 } },
	{ MEDIA_BUS_FMT_SRGGB8_1X8, V4L2_PIX_FMT_SRGGB8, 1,
	  { { 1, 1 } }, { { 1, 1 } }, { 8 } },
	{ MEDIA_BUS_FMT_SBGGR10_1X10, V4L2_PIX_FMT_SBGGR10P, 1,
	  { { 1, 1 } }, { { 1, 1 } }, { 10 } },
	{ MEDIA_BUS_FMT_SGBRG10_1X10, V4L2_PIX_FMT_SGBRG10P, 1,
	  { { 1, 1 } }, { { 1, 1 } }, { 10 } },
	{ MEDIA_BUS_FMT_SGRBG10_1X10, V4L2_PIX_FMT_SGRBG10P, 1,
	  { { 1, 1 } }, { { 1, 1 } }, { 10 } },
	{ MEDIA_BUS_FMT_SRGGB10_1X10, V4L2_PIX_FMT_SRGGB10P, 1,
	  { { 1, 1 } }, { { 1, 1 } }, { 10 } },
	{ MEDIA_BUS_FMT_SBGGR10_2X8_PADHI_LE, V4L2_PIX_FMT_SBGGR10, 1,
	  { { 1, 1 } }, { { 1, 1 } }, { 16 } },
	{ MEDIA_BUS_FMT_SBGGR12_1X12, V4L2_PIX_FMT_SBGGR12P, 1,
	  { { 1, 1 } }, { { 1, 1 } }, { 12 } },
	{ MEDIA_BUS_FMT_SGBRG12_1X12, V4L2_PIX_FMT_SGBRG12P, 1,
	  { { 1, 1 } }, { { 1, 1 } }, { 12 } },
	{ MEDIA_BUS_FMT_SGRBG12_1X12, V4L2_PIX_FMT_SGRBG12P, 1,
	  { { 1, 1 } }, { { 1, 1 } }, { 12 } },
	{ MEDIA_BUS_FMT_SRGGB12_1X12, V4L2_PIX_FMT_SRGGB12P, 1,
	  { { 1, 1 } }, { { 1, 1 } }, { 12 } },
	{ MEDIA_BUS_FMT_SBGGR14_1X14, V4L2_PIX_FMT_SBGGR14P, 1,
	  { { 1, 1 } }, { { 1, 1 } }, { 14 } },
	{ MEDIA_BUS_FMT_SGBRG14_1X14, V4L2_PIX_FMT_SGBRG14P, 1,
	  { { 1, 1 } }, { { 1, 1 } }, { 14 } },
	{ MEDIA_BUS_FMT_SGRBG14_1X14, V4L2_PIX_FMT_SGRBG14P, 1,
	  { { 1, 1 } }, { { 1, 1 } }, { 14 } },
	{ MEDIA_BUS_FMT_SRGGB14_1X14, V4L2_PIX_FMT_SRGGB14P, 1,
	  { { 1, 1 } }, { { 1, 1 } }, { 14 } },
	{ MEDIA_BUS_FMT_Y10_1X10, V4L2_PIX_FMT_Y10P, 1,
	  { { 1, 1 } }, { { 1, 1 } }, { 10 } },
	{ MEDIA_BUS_FMT_Y10_2X8_PADHI_LE, V4L2_PIX_FMT_Y10, 1,
	  { { 1, 1 } }, { { 1, 1 } }, { 16 } },
};

static const struct camss_format_info formats_rdi_845[] = {
	{ MEDIA_BUS_FMT_UYVY8_1X16, V4L2_PIX_FMT_UYVY, 1,
	  { { 1, 1 } }, { { 1, 1 } }, { 16 } },
	{ MEDIA_BUS_FMT_VYUY8_1X16, V4L2_PIX_FMT_VYUY, 1,
	  { { 1, 1 } }, { { 1, 1 } }, { 16 } },
	{ MEDIA_BUS_FMT_YUYV8_1X16, V4L2_PIX_FMT_YUYV, 1,
	  { { 1, 1 } }, { { 1, 1 } }, { 16 } },
	{ MEDIA_BUS_FMT_YVYU8_1X16, V4L2_PIX_FMT_YVYU, 1,
	  { { 1, 1 } }, { { 1, 1 } }, { 16 } },
	{ MEDIA_BUS_FMT_SBGGR8_1X8, V4L2_PIX_FMT_SBGGR8, 1,
	  { { 1, 1 } }, { { 1, 1 } }, { 8 } },
	{ MEDIA_BUS_FMT_SGBRG8_1X8, V4L2_PIX_FMT_SGBRG8, 1,
	  { { 1, 1 } }, { { 1, 1 } }, { 8 } },
	{ MEDIA_BUS_FMT_SGRBG8_1X8, V4L2_PIX_FMT_SGRBG8, 1,
	  { { 1, 1 } }, { { 1, 1 } }, { 8 } },
	{ MEDIA_BUS_FMT_SRGGB8_1X8, V4L2_PIX_FMT_SRGGB8, 1,
	  { { 1, 1 } }, { { 1, 1 } }, { 8 } },
	{ MEDIA_BUS_FMT_SBGGR10_1X10, V4L2_PIX_FMT_SBGGR10P, 1,
	  { { 1, 1 } }, { { 1, 1 } }, { 10 } },
	{ MEDIA_BUS_FMT_SGBRG10_1X10, V4L2_PIX_FMT_SGBRG10P, 1,
	  { { 1, 1 } }, { { 1, 1 } }, { 10 } },
	{ MEDIA_BUS_FMT_SGRBG10_1X10, V4L2_PIX_FMT_SGRBG10P, 1,
	  { { 1, 1 } }, { { 1, 1 } }, { 10 } },
	{ MEDIA_BUS_FMT_SRGGB10_1X10, V4L2_PIX_FMT_SRGGB10P, 1,
	  { { 1, 1 } }, { { 1, 1 } }, { 10 } },
	{ MEDIA_BUS_FMT_SBGGR10_2X8_PADHI_LE, V4L2_PIX_FMT_SBGGR10, 1,
	  { { 1, 1 } }, { { 1, 1 } }, { 16 } },
	{ MEDIA_BUS_FMT_SBGGR12_1X12, V4L2_PIX_FMT_SBGGR12P, 1,
	  { { 1, 1 } }, { { 1, 1 } }, { 12 } },
	{ MEDIA_BUS_FMT_SGBRG12_1X12, V4L2_PIX_FMT_SGBRG12P, 1,
	  { { 1, 1 } }, { { 1, 1 } }, { 12 } },
	{ MEDIA_BUS_FMT_SGRBG12_1X12, V4L2_PIX_FMT_SGRBG12P, 1,
	  { { 1, 1 } }, { { 1, 1 } }, { 12 } },
	{ MEDIA_BUS_FMT_SRGGB12_1X12, V4L2_PIX_FMT_SRGGB12P, 1,
	  { { 1, 1 } }, { { 1, 1 } }, { 12 } },
	{ MEDIA_BUS_FMT_SBGGR14_1X14, V4L2_PIX_FMT_SBGGR14P, 1,
	  { { 1, 1 } }, { { 1, 1 } }, { 14 } },
	{ MEDIA_BUS_FMT_SGBRG14_1X14, V4L2_PIX_FMT_SGBRG14P, 1,
	  { { 1, 1 } }, { { 1, 1 } }, { 14 } },
	{ MEDIA_BUS_FMT_SGRBG14_1X14, V4L2_PIX_FMT_SGRBG14P, 1,
	  { { 1, 1 } }, { { 1, 1 } }, { 14 } },
	{ MEDIA_BUS_FMT_SRGGB14_1X14, V4L2_PIX_FMT_SRGGB14P, 1,
	  { { 1, 1 } }, { { 1, 1 } }, { 14 } },
	{ MEDIA_BUS_FMT_Y8_1X8, V4L2_PIX_FMT_GREY, 1,
	  { { 1, 1 } }, { { 1, 1 } }, { 8 } },
	{ MEDIA_BUS_FMT_Y10_1X10, V4L2_PIX_FMT_Y10P, 1,
	  { { 1, 1 } }, { { 1, 1 } }, { 10 } },
	{ MEDIA_BUS_FMT_Y10_2X8_PADHI_LE, V4L2_PIX_FMT_Y10, 1,
	  { { 1, 1 } }, { { 1, 1 } }, { 16 } },
};

static const struct camss_format_info formats_pix_8x16[] = {
	{ MEDIA_BUS_FMT_YUYV8_1_5X8, V4L2_PIX_FMT_NV12, 1,
	  { { 1, 1 } }, { { 2, 3 } }, { 8 } },
	{ MEDIA_BUS_FMT_YVYU8_1_5X8, V4L2_PIX_FMT_NV12, 1,
	  { { 1, 1 } }, { { 2, 3 } }, { 8 } },
	{ MEDIA_BUS_FMT_UYVY8_1_5X8, V4L2_PIX_FMT_NV12, 1,
	  { { 1, 1 } }, { { 2, 3 } }, { 8 } },
	{ MEDIA_BUS_FMT_VYUY8_1_5X8, V4L2_PIX_FMT_NV12, 1,
	  { { 1, 1 } }, { { 2, 3 } }, { 8 } },
	{ MEDIA_BUS_FMT_YUYV8_1_5X8, V4L2_PIX_FMT_NV21, 1,
	  { { 1, 1 } }, { { 2, 3 } }, { 8 } },
	{ MEDIA_BUS_FMT_YVYU8_1_5X8, V4L2_PIX_FMT_NV21, 1,
	  { { 1, 1 } }, { { 2, 3 } }, { 8 } },
	{ MEDIA_BUS_FMT_UYVY8_1_5X8, V4L2_PIX_FMT_NV21, 1,
	  { { 1, 1 } }, { { 2, 3 } }, { 8 } },
	{ MEDIA_BUS_FMT_VYUY8_1_5X8, V4L2_PIX_FMT_NV21, 1,
	  { { 1, 1 } }, { { 2, 3 } }, { 8 } },
	{ MEDIA_BUS_FMT_YUYV8_1X16, V4L2_PIX_FMT_NV16, 1,
	  { { 1, 1 } }, { { 1, 2 } }, { 8 } },
	{ MEDIA_BUS_FMT_YVYU8_1X16, V4L2_PIX_FMT_NV16, 1,
	  { { 1, 1 } }, { { 1, 2 } }, { 8 } },
	{ MEDIA_BUS_FMT_UYVY8_1X16, V4L2_PIX_FMT_NV16, 1,
	  { { 1, 1 } }, { { 1, 2 } }, { 8 } },
	{ MEDIA_BUS_FMT_VYUY8_1X16, V4L2_PIX_FMT_NV16, 1,
	  { { 1, 1 } }, { { 1, 2 } }, { 8 } },
	{ MEDIA_BUS_FMT_YUYV8_1X16, V4L2_PIX_FMT_NV61, 1,
	  { { 1, 1 } }, { { 1, 2 } }, { 8 } },
	{ MEDIA_BUS_FMT_YVYU8_1X16, V4L2_PIX_FMT_NV61, 1,
	  { { 1, 1 } }, { { 1, 2 } }, { 8 } },
	{ MEDIA_BUS_FMT_UYVY8_1X16, V4L2_PIX_FMT_NV61, 1,
	  { { 1, 1 } }, { { 1, 2 } }, { 8 } },
	{ MEDIA_BUS_FMT_VYUY8_1X16, V4L2_PIX_FMT_NV61, 1,
	  { { 1, 1 } }, { { 1, 2 } }, { 8 } },
};

static const struct camss_format_info formats_pix_8x96[] = {
	{ MEDIA_BUS_FMT_YUYV8_1_5X8, V4L2_PIX_FMT_NV12, 1,
	  { { 1, 1 } }, { { 2, 3 } }, { 8 } },
	{ MEDIA_BUS_FMT_YVYU8_1_5X8, V4L2_PIX_FMT_NV12, 1,
	  { { 1, 1 } }, { { 2, 3 } }, { 8 } },
	{ MEDIA_BUS_FMT_UYVY8_1_5X8, V4L2_PIX_FMT_NV12, 1,
	  { { 1, 1 } }, { { 2, 3 } }, { 8 } },
	{ MEDIA_BUS_FMT_VYUY8_1_5X8, V4L2_PIX_FMT_NV12, 1,
	  { { 1, 1 } }, { { 2, 3 } }, { 8 } },
	{ MEDIA_BUS_FMT_YUYV8_1_5X8, V4L2_PIX_FMT_NV21, 1,
	  { { 1, 1 } }, { { 2, 3 } }, { 8 } },
	{ MEDIA_BUS_FMT_YVYU8_1_5X8, V4L2_PIX_FMT_NV21, 1,
	  { { 1, 1 } }, { { 2, 3 } }, { 8 } },
	{ MEDIA_BUS_FMT_UYVY8_1_5X8, V4L2_PIX_FMT_NV21, 1,
	  { { 1, 1 } }, { { 2, 3 } }, { 8 } },
	{ MEDIA_BUS_FMT_VYUY8_1_5X8, V4L2_PIX_FMT_NV21, 1,
	  { { 1, 1 } }, { { 2, 3 } }, { 8 } },
	{ MEDIA_BUS_FMT_YUYV8_1X16, V4L2_PIX_FMT_NV16, 1,
	  { { 1, 1 } }, { { 1, 2 } }, { 8 } },
	{ MEDIA_BUS_FMT_YVYU8_1X16, V4L2_PIX_FMT_NV16, 1,
	  { { 1, 1 } }, { { 1, 2 } }, { 8 } },
	{ MEDIA_BUS_FMT_UYVY8_1X16, V4L2_PIX_FMT_NV16, 1,
	  { { 1, 1 } }, { { 1, 2 } }, { 8 } },
	{ MEDIA_BUS_FMT_VYUY8_1X16, V4L2_PIX_FMT_NV16, 1,
	  { { 1, 1 } }, { { 1, 2 } }, { 8 } },
	{ MEDIA_BUS_FMT_YUYV8_1X16, V4L2_PIX_FMT_NV61, 1,
	  { { 1, 1 } }, { { 1, 2 } }, { 8 } },
	{ MEDIA_BUS_FMT_YVYU8_1X16, V4L2_PIX_FMT_NV61, 1,
	  { { 1, 1 } }, { { 1, 2 } }, { 8 } },
	{ MEDIA_BUS_FMT_UYVY8_1X16, V4L2_PIX_FMT_NV61, 1,
	  { { 1, 1 } }, { { 1, 2 } }, { 8 } },
	{ MEDIA_BUS_FMT_VYUY8_1X16, V4L2_PIX_FMT_NV61, 1,
	  { { 1, 1 } }, { { 1, 2 } }, { 8 } },
	{ MEDIA_BUS_FMT_UYVY8_1X16, V4L2_PIX_FMT_UYVY, 1,
	  { { 1, 1 } }, { { 1, 1 } }, { 16 } },
	{ MEDIA_BUS_FMT_VYUY8_1X16, V4L2_PIX_FMT_VYUY, 1,
	  { { 1, 1 } }, { { 1, 1 } }, { 16 } },
	{ MEDIA_BUS_FMT_YUYV8_1X16, V4L2_PIX_FMT_YUYV, 1,
	  { { 1, 1 } }, { { 1, 1 } }, { 16 } },
	{ MEDIA_BUS_FMT_YVYU8_1X16, V4L2_PIX_FMT_YVYU, 1,
	  { { 1, 1 } }, { { 1, 1 } }, { 16 } },
};

/* -----------------------------------------------------------------------------
 * Helper functions
 */

static int video_find_format(u32 code, u32 pixelformat,
			     const struct camss_format_info *formats,
			     unsigned int nformats)
{
	int i;

	for (i = 0; i < nformats; i++) {
		if (formats[i].code == code &&
		    formats[i].pixelformat == pixelformat)
			return i;
	}

	for (i = 0; i < nformats; i++)
		if (formats[i].code == code)
			return i;

	WARN_ON(1);

	return -EINVAL;
}

/*
 * video_mbus_to_pix_mp - Convert v4l2_mbus_framefmt to v4l2_pix_format_mplane
 * @mbus: v4l2_mbus_framefmt format (input)
 * @pix: v4l2_pix_format_mplane format (output)
 * @f: a pointer to formats array element to be used for the conversion
 * @alignment: bytesperline alignment value
 *
 * Fill the output pix structure with information from the input mbus format.
 *
 * Return 0 on success or a negative error code otherwise
 */
static int video_mbus_to_pix_mp(const struct v4l2_mbus_framefmt *mbus,
				struct v4l2_pix_format_mplane *pix,
				const struct camss_format_info *f,
				unsigned int alignment)
{
	unsigned int i;
	u32 bytesperline;

	memset(pix, 0, sizeof(*pix));
	v4l2_fill_pix_format_mplane(pix, mbus);
	pix->pixelformat = f->pixelformat;
	pix->num_planes = f->planes;
	for (i = 0; i < pix->num_planes; i++) {
		bytesperline = pix->width / f->hsub[i].numerator *
			f->hsub[i].denominator * f->bpp[i] / 8;
		bytesperline = ALIGN(bytesperline, alignment);
		pix->plane_fmt[i].bytesperline = bytesperline;
		pix->plane_fmt[i].sizeimage = pix->height /
				f->vsub[i].numerator * f->vsub[i].denominator *
				bytesperline;
	}

	return 0;
}

static struct v4l2_subdev *video_remote_subdev(struct camss_video *video,
					       u32 *pad)
{
	struct media_pad *remote;

	remote = media_pad_remote_pad_first(&video->pad);

	if (!remote || !is_media_entity_v4l2_subdev(remote->entity))
		return NULL;

	if (pad)
		*pad = remote->index;

	return media_entity_to_v4l2_subdev(remote->entity);
}

static int video_get_subdev_format(struct camss_video *video,
				   struct v4l2_format *format)
{
	struct v4l2_subdev_format fmt = {
		.which = V4L2_SUBDEV_FORMAT_ACTIVE,
	};
	struct v4l2_subdev *subdev;
	u32 pad;
	int ret;

	subdev = video_remote_subdev(video, &pad);
	if (subdev == NULL)
		return -EPIPE;

	fmt.pad = pad;

	ret = v4l2_subdev_call(subdev, pad, get_fmt, NULL, &fmt);
	if (ret)
		return ret;

	ret = video_find_format(fmt.format.code,
				format->fmt.pix_mp.pixelformat,
				video->formats, video->nformats);
	if (ret < 0)
		return ret;

	format->type = video->type;

	return video_mbus_to_pix_mp(&fmt.format, &format->fmt.pix_mp,
				    &video->formats[ret], video->bpl_alignment);
}

/* -----------------------------------------------------------------------------
 * Video queue operations
 */

static int video_queue_setup(struct vb2_queue *q,
	unsigned int *num_buffers, unsigned int *num_planes,
	unsigned int sizes[], struct device *alloc_devs[])
{
	struct camss_video *video = vb2_get_drv_priv(q);
	const struct v4l2_pix_format_mplane *format =
						&video->active_fmt.fmt.pix_mp;
	unsigned int i;

	if (*num_planes) {
		if (*num_planes != format->num_planes)
			return -EINVAL;

		for (i = 0; i < *num_planes; i++)
			if (sizes[i] < format->plane_fmt[i].sizeimage)
				return -EINVAL;

		return 0;
	}

	*num_planes = format->num_planes;

	for (i = 0; i < *num_planes; i++)
		sizes[i] = format->plane_fmt[i].sizeimage;

	return 0;
}

static int video_buf_init(struct vb2_buffer *vb)
{
	struct vb2_v4l2_buffer *vbuf = to_vb2_v4l2_buffer(vb);
	struct camss_video *video = vb2_get_drv_priv(vb->vb2_queue);
	struct camss_buffer *buffer = container_of(vbuf, struct camss_buffer,
						   vb);
	const struct v4l2_pix_format_mplane *format =
						&video->active_fmt.fmt.pix_mp;
	struct sg_table *sgt;
	unsigned int i;

	for (i = 0; i < format->num_planes; i++) {
		sgt = vb2_dma_sg_plane_desc(vb, i);
		if (!sgt)
			return -EFAULT;

		buffer->addr[i] = sg_dma_address(sgt->sgl);
	}

	if (format->pixelformat == V4L2_PIX_FMT_NV12 ||
			format->pixelformat == V4L2_PIX_FMT_NV21 ||
			format->pixelformat == V4L2_PIX_FMT_NV16 ||
			format->pixelformat == V4L2_PIX_FMT_NV61)
		buffer->addr[1] = buffer->addr[0] +
				format->plane_fmt[0].bytesperline *
				format->height;

	return 0;
}

static int video_buf_prepare(struct vb2_buffer *vb)
{
	struct vb2_v4l2_buffer *vbuf = to_vb2_v4l2_buffer(vb);
	struct camss_video *video = vb2_get_drv_priv(vb->vb2_queue);
	const struct v4l2_pix_format_mplane *format =
						&video->active_fmt.fmt.pix_mp;
	unsigned int i;

	for (i = 0; i < format->num_planes; i++) {
		if (format->plane_fmt[i].sizeimage > vb2_plane_size(vb, i))
			return -EINVAL;

		vb2_set_plane_payload(vb, i, format->plane_fmt[i].sizeimage);
	}

	vbuf->field = V4L2_FIELD_NONE;

	return 0;
}

static void video_buf_queue(struct vb2_buffer *vb)
{
	struct vb2_v4l2_buffer *vbuf = to_vb2_v4l2_buffer(vb);
	struct camss_video *video = vb2_get_drv_priv(vb->vb2_queue);
	struct camss_buffer *buffer = container_of(vbuf, struct camss_buffer,
						   vb);

	video->ops->queue_buffer(video, buffer);
}

static int video_check_format(struct camss_video *video)
{
	struct v4l2_pix_format_mplane *pix = &video->active_fmt.fmt.pix_mp;
	struct v4l2_format format;
	struct v4l2_pix_format_mplane *sd_pix = &format.fmt.pix_mp;
	int ret;

	sd_pix->pixelformat = pix->pixelformat;
	ret = video_get_subdev_format(video, &format);
	if (ret < 0)
		return ret;

	if (pix->pixelformat != sd_pix->pixelformat ||
	    pix->height != sd_pix->height ||
	    pix->width != sd_pix->width ||
	    pix->num_planes != sd_pix->num_planes ||
	    pix->field != format.fmt.pix_mp.field)
		return -EPIPE;

	return 0;
}

static int video_start_streaming(struct vb2_queue *q, unsigned int count)
{
	struct camss_video *video = vb2_get_drv_priv(q);
	struct video_device *vdev = &video->vdev;
	struct media_entity *entity;
	struct media_pad *pad;
	struct v4l2_subdev *subdev;
	int ret;

	ret = video_device_pipeline_alloc_start(vdev);
	if (ret < 0) {
		dev_err(video->camss->dev, "Failed to start media pipeline: %d\n", ret);
		goto flush_buffers;
	}

	ret = video_check_format(video);
	if (ret < 0)
		goto error;

	entity = &vdev->entity;
	while (1) {
		pad = &entity->pads[0];
		if (!(pad->flags & MEDIA_PAD_FL_SINK))
			break;

		pad = media_pad_remote_pad_first(pad);
		if (!pad || !is_media_entity_v4l2_subdev(pad->entity))
			break;

		entity = pad->entity;
		subdev = media_entity_to_v4l2_subdev(entity);

		ret = v4l2_subdev_call(subdev, video, s_stream, 1);
		if (ret < 0 && ret != -ENOIOCTLCMD)
			goto error;
	}

	return 0;

error:
	video_device_pipeline_stop(vdev);

flush_buffers:
	video->ops->flush_buffers(video, VB2_BUF_STATE_QUEUED);

	return ret;
}

static void video_stop_streaming(struct vb2_queue *q)
{
	struct camss_video *video = vb2_get_drv_priv(q);
	struct video_device *vdev = &video->vdev;
	struct media_entity *entity;
	struct media_pad *pad;
	struct v4l2_subdev *subdev;
	int ret;

	entity = &vdev->entity;
	while (1) {
		pad = &entity->pads[0];
		if (!(pad->flags & MEDIA_PAD_FL_SINK))
			break;

		pad = media_pad_remote_pad_first(pad);
		if (!pad || !is_media_entity_v4l2_subdev(pad->entity))
			break;

		entity = pad->entity;
		subdev = media_entity_to_v4l2_subdev(entity);

		ret = v4l2_subdev_call(subdev, video, s_stream, 0);

		if (entity->use_count > 1) {
			/* Don't stop if other instances of the pipeline are still running */
			dev_dbg(video->camss->dev, "Video pipeline still used, don't stop streaming.\n");
			return;
		}

		if (ret) {
			dev_err(video->camss->dev, "Video pipeline stop failed: %d\n", ret);
			return;
		}
	}

	video_device_pipeline_stop(vdev);

	video->ops->flush_buffers(video, VB2_BUF_STATE_ERROR);
}

static const struct vb2_ops msm_video_vb2_q_ops = {
	.queue_setup     = video_queue_setup,
	.wait_prepare    = vb2_ops_wait_prepare,
	.wait_finish     = vb2_ops_wait_finish,
	.buf_init        = video_buf_init,
	.buf_prepare     = video_buf_prepare,
	.buf_queue       = video_buf_queue,
	.start_streaming = video_start_streaming,
	.stop_streaming  = video_stop_streaming,
};

/* -----------------------------------------------------------------------------
 * V4L2 ioctls
 */

static int video_querycap(struct file *file, void *fh,
			  struct v4l2_capability *cap)
{
	strscpy(cap->driver, "qcom-camss", sizeof(cap->driver));
	strscpy(cap->card, "Qualcomm Camera Subsystem", sizeof(cap->card));

	return 0;
}

static int video_enum_fmt(struct file *file, void *fh, struct v4l2_fmtdesc *f)
{
	struct camss_video *video = video_drvdata(file);
	int i, j, k;
	u32 mcode = f->mbus_code;

	if (f->type != video->type)
		return -EINVAL;

	if (f->index >= video->nformats)
		return -EINVAL;

	/*
	 * Find index "i" of "k"th unique pixelformat in formats array.
	 *
	 * If f->mbus_code passed to video_enum_fmt() is not zero, a device
	 * with V4L2_CAP_IO_MC capability restricts enumeration to only the
	 * pixel formats that can be produced from that media bus code.
	 * This is implemented by skipping video->formats[] entries with
	 * code != f->mbus_code (if f->mbus_code is not zero).
	 * If the f->mbus_code passed to video_enum_fmt() is not supported,
	 * -EINVAL is returned.
	 * If f->mbus_code is zero, all the pixel formats are enumerated.
	 */
	k = -1;
	for (i = 0; i < video->nformats; i++) {
		if (mcode != 0 && video->formats[i].code != mcode)
			continue;

		for (j = 0; j < i; j++) {
			if (mcode != 0 && video->formats[j].code != mcode)
				continue;
			if (video->formats[i].pixelformat ==
					video->formats[j].pixelformat)
				break;
		}

		if (j == i)
			k++;

		if (k == f->index)
			break;
	}

	if (k == -1 || k < f->index)
		/*
		 * All the unique pixel formats matching the arguments
		 * have been enumerated (k >= 0 and f->index > 0), or
		 * no pixel formats match the non-zero f->mbus_code (k == -1).
		 */
		return -EINVAL;

	f->pixelformat = video->formats[i].pixelformat;

	return 0;
}

static int video_enum_framesizes(struct file *file, void *fh,
				 struct v4l2_frmsizeenum *fsize)
{
	struct camss_video *video = video_drvdata(file);
	int i;

	if (fsize->index)
		return -EINVAL;

	/* Only accept pixel format present in the formats[] table */
	for (i = 0; i < video->nformats; i++) {
		if (video->formats[i].pixelformat == fsize->pixel_format)
			break;
	}

	if (i == video->nformats)
		return -EINVAL;

	fsize->type = V4L2_FRMSIZE_TYPE_CONTINUOUS;
	fsize->stepwise.min_width = CAMSS_FRAME_MIN_WIDTH;
	fsize->stepwise.max_width = CAMSS_FRAME_MAX_WIDTH;
	fsize->stepwise.min_height = CAMSS_FRAME_MIN_HEIGHT;
	fsize->stepwise.max_height = (video->line_based) ?
		CAMSS_FRAME_MAX_HEIGHT_PIX : CAMSS_FRAME_MAX_HEIGHT_RDI;
	fsize->stepwise.step_width = 1;
	fsize->stepwise.step_height = 1;

	return 0;
}

static int video_g_fmt(struct file *file, void *fh, struct v4l2_format *f)
{
	struct camss_video *video = video_drvdata(file);

	*f = video->active_fmt;

	return 0;
}

static int __video_try_fmt(struct camss_video *video, struct v4l2_format *f)
{
	struct v4l2_pix_format_mplane *pix_mp;
	const struct camss_format_info *fi;
	struct v4l2_plane_pix_format *p;
	u32 bytesperline[3] = { 0 };
	u32 sizeimage[3] = { 0 };
	u32 width, height;
	u32 bpl, lines;
	int i, j;

	pix_mp = &f->fmt.pix_mp;

	if (video->line_based)
		for (i = 0; i < pix_mp->num_planes && i < 3; i++) {
			p = &pix_mp->plane_fmt[i];
			bytesperline[i] = clamp_t(u32, p->bytesperline,
						  1, 65528);
			sizeimage[i] = clamp_t(u32, p->sizeimage,
					       bytesperline[i],
					       bytesperline[i] * CAMSS_FRAME_MAX_HEIGHT_PIX);
		}

	for (j = 0; j < video->nformats; j++)
		if (pix_mp->pixelformat == video->formats[j].pixelformat)
			break;

	if (j == video->nformats)
		j = 0; /* default format */

	fi = &video->formats[j];
	width = pix_mp->width;
	height = pix_mp->height;

	memset(pix_mp, 0, sizeof(*pix_mp));

	pix_mp->pixelformat = fi->pixelformat;
	pix_mp->width = clamp_t(u32, width, 1, CAMSS_FRAME_MAX_WIDTH);
	pix_mp->height = clamp_t(u32, height, 1, CAMSS_FRAME_MAX_HEIGHT_RDI);
	pix_mp->num_planes = fi->planes;
	for (i = 0; i < pix_mp->num_planes; i++) {
		bpl = pix_mp->width / fi->hsub[i].numerator *
			fi->hsub[i].denominator * fi->bpp[i] / 8;
		bpl = ALIGN(bpl, video->bpl_alignment);
		pix_mp->plane_fmt[i].bytesperline = bpl;
		pix_mp->plane_fmt[i].sizeimage = pix_mp->height /
			fi->vsub[i].numerator * fi->vsub[i].denominator * bpl;
	}

	pix_mp->field = V4L2_FIELD_NONE;
	pix_mp->colorspace = V4L2_COLORSPACE_SRGB;
	pix_mp->flags = 0;
	pix_mp->ycbcr_enc = V4L2_MAP_YCBCR_ENC_DEFAULT(pix_mp->colorspace);
	pix_mp->quantization = V4L2_MAP_QUANTIZATION_DEFAULT(true,
					pix_mp->colorspace, pix_mp->ycbcr_enc);
	pix_mp->xfer_func = V4L2_MAP_XFER_FUNC_DEFAULT(pix_mp->colorspace);

	if (video->line_based)
		for (i = 0; i < pix_mp->num_planes; i++) {
			p = &pix_mp->plane_fmt[i];
			p->bytesperline = clamp_t(u32, p->bytesperline,
						  1, 65528);
			p->sizeimage = clamp_t(u32, p->sizeimage,
					       p->bytesperline,
					       p->bytesperline * CAMSS_FRAME_MAX_HEIGHT_PIX);
			lines = p->sizeimage / p->bytesperline;

			if (p->bytesperline < bytesperline[i])
				p->bytesperline = ALIGN(bytesperline[i], 8);

			if (p->sizeimage < p->bytesperline * lines)
				p->sizeimage = p->bytesperline * lines;

			if (p->sizeimage < sizeimage[i])
				p->sizeimage = sizeimage[i];
		}

	return 0;
}

static int video_try_fmt(struct file *file, void *fh, struct v4l2_format *f)
{
	struct camss_video *video = video_drvdata(file);

	return __video_try_fmt(video, f);
}

static int video_s_fmt(struct file *file, void *fh, struct v4l2_format *f)
{
	struct camss_video *video = video_drvdata(file);
	int ret;

	if (vb2_is_busy(&video->vb2_q))
		return -EBUSY;

	ret = __video_try_fmt(video, f);
	if (ret < 0)
		return ret;

	video->active_fmt = *f;

	return 0;
}

static int video_enum_input(struct file *file, void *fh,
			    struct v4l2_input *input)
{
	if (input->index > 0)
		return -EINVAL;

	strscpy(input->name, "camera", sizeof(input->name));
	input->type = V4L2_INPUT_TYPE_CAMERA;

	return 0;
}

static int video_g_input(struct file *file, void *fh, unsigned int *input)
{
	*input = 0;

	return 0;
}

static int video_s_input(struct file *file, void *fh, unsigned int input)
{
	return input == 0 ? 0 : -EINVAL;
}

static const struct v4l2_ioctl_ops msm_vid_ioctl_ops = {
	.vidioc_querycap		= video_querycap,
	.vidioc_enum_fmt_vid_cap	= video_enum_fmt,
	.vidioc_enum_framesizes		= video_enum_framesizes,
	.vidioc_g_fmt_vid_cap_mplane	= video_g_fmt,
	.vidioc_s_fmt_vid_cap_mplane	= video_s_fmt,
	.vidioc_try_fmt_vid_cap_mplane	= video_try_fmt,
	.vidioc_reqbufs			= vb2_ioctl_reqbufs,
	.vidioc_querybuf		= vb2_ioctl_querybuf,
	.vidioc_qbuf			= vb2_ioctl_qbuf,
	.vidioc_expbuf			= vb2_ioctl_expbuf,
	.vidioc_dqbuf			= vb2_ioctl_dqbuf,
	.vidioc_create_bufs		= vb2_ioctl_create_bufs,
	.vidioc_prepare_buf		= vb2_ioctl_prepare_buf,
	.vidioc_streamon		= vb2_ioctl_streamon,
	.vidioc_streamoff		= vb2_ioctl_streamoff,
	.vidioc_enum_input		= video_enum_input,
	.vidioc_g_input			= video_g_input,
	.vidioc_s_input			= video_s_input,
};

/* -----------------------------------------------------------------------------
 * V4L2 file operations
 */

static int video_open(struct file *file)
{
	struct video_device *vdev = video_devdata(file);
	struct camss_video *video = video_drvdata(file);
	struct v4l2_fh *vfh;
	int ret;

	mutex_lock(&video->lock);

	vfh = kzalloc(sizeof(*vfh), GFP_KERNEL);
	if (vfh == NULL) {
		ret = -ENOMEM;
		goto error_alloc;
	}

	v4l2_fh_init(vfh, vdev);
	v4l2_fh_add(vfh);

	file->private_data = vfh;

	ret = v4l2_pipeline_pm_get(&vdev->entity);
	if (ret < 0) {
		dev_err(video->camss->dev, "Failed to power up pipeline: %d\n",
			ret);
		goto error_pm_use;
	}

	mutex_unlock(&video->lock);

	return 0;

error_pm_use:
	v4l2_fh_release(file);

error_alloc:
	mutex_unlock(&video->lock);

	return ret;
}

static int video_release(struct file *file)
{
	struct video_device *vdev = video_devdata(file);

	vb2_fop_release(file);

	v4l2_pipeline_pm_put(&vdev->entity);

	file->private_data = NULL;

	return 0;
}

static const struct v4l2_file_operations msm_vid_fops = {
	.owner          = THIS_MODULE,
	.unlocked_ioctl = video_ioctl2,
	.open           = video_open,
	.release        = video_release,
	.poll           = vb2_fop_poll,
	.mmap		= vb2_fop_mmap,
	.read		= vb2_fop_read,
};

/* -----------------------------------------------------------------------------
 * CAMSS video core
 */

static void msm_video_release(struct video_device *vdev)
{
	struct camss_video *video = video_get_drvdata(vdev);

	media_entity_cleanup(&vdev->entity);

	mutex_destroy(&video->q_lock);
	mutex_destroy(&video->lock);

	if (atomic_dec_and_test(&video->camss->ref_count))
		camss_delete(video->camss);
}

/*
 * msm_video_init_format - Helper function to initialize format
 * @video: struct camss_video
 *
 * Initialize pad format with default value.
 *
 * Return 0 on success or a negative error code otherwise
 */
static int msm_video_init_format(struct camss_video *video)
{
	int ret;
	struct v4l2_format format = {
		.type = V4L2_BUF_TYPE_VIDEO_CAPTURE_MPLANE,
		.fmt.pix_mp = {
			.width = 1920,
			.height = 1080,
			.pixelformat = video->formats[0].pixelformat,
		},
	};

	ret = __video_try_fmt(video, &format);
	if (ret < 0)
		return ret;

	video->active_fmt = format;

	return 0;
}

/*
 * msm_video_register - Register a video device node
 * @video: struct camss_video
 * @v4l2_dev: V4L2 device
 * @name: name to be used for the video device node
 *
 * Initialize and register a video device node to a V4L2 device. Also
 * initialize the vb2 queue.
 *
 * Return 0 on success or a negative error code otherwise
 */

int msm_video_register(struct camss_video *video, struct v4l2_device *v4l2_dev,
		       const char *name, int is_pix)
{
	struct media_pad *pad = &video->pad;
	struct video_device *vdev;
	struct vb2_queue *q;
	int ret;

	vdev = &video->vdev;

	mutex_init(&video->q_lock);

	q = &video->vb2_q;
	q->drv_priv = video;
	q->mem_ops = &vb2_dma_sg_memops;
	q->ops = &msm_video_vb2_q_ops;
	q->type = V4L2_BUF_TYPE_VIDEO_CAPTURE_MPLANE;
	q->io_modes = VB2_DMABUF | VB2_MMAP | VB2_READ;
	q->timestamp_flags = V4L2_BUF_FLAG_TIMESTAMP_MONOTONIC;
	q->buf_struct_size = sizeof(struct camss_buffer);
	q->dev = video->camss->dev;
	q->lock = &video->q_lock;
	ret = vb2_queue_init(q);
	if (ret < 0) {
		dev_err(v4l2_dev->dev, "Failed to init vb2 queue: %d\n", ret);
		goto error_vb2_init;
	}

	pad->flags = MEDIA_PAD_FL_SINK;
	ret = media_entity_pads_init(&vdev->entity, 1, pad);
	if (ret < 0) {
		dev_err(v4l2_dev->dev, "Failed to init video entity: %d\n",
			ret);
		goto error_vb2_init;
	}

	mutex_init(&video->lock);

	switch (video->camss->res->version) {
	case CAMSS_8x16:
		if (is_pix) {
			video->formats = formats_pix_8x16;
			video->nformats = ARRAY_SIZE(formats_pix_8x16);
		} else {
			video->formats = formats_rdi_8x16;
			video->nformats = ARRAY_SIZE(formats_rdi_8x16);
		}
		break;
	case CAMSS_8x96:
	case CAMSS_660:
		if (is_pix) {
			video->formats = formats_pix_8x96;
			video->nformats = ARRAY_SIZE(formats_pix_8x96);
		} else {
			video->formats = formats_rdi_8x96;
			video->nformats = ARRAY_SIZE(formats_rdi_8x96);
		}
		break;
	case CAMSS_845:
	case CAMSS_8250:
<<<<<<< HEAD
=======
	case CAMSS_8280XP:
>>>>>>> 0c383648
		video->formats = formats_rdi_845;
		video->nformats = ARRAY_SIZE(formats_rdi_845);
		break;
	}

	ret = msm_video_init_format(video);
	if (ret < 0) {
		dev_err(v4l2_dev->dev, "Failed to init format: %d\n", ret);
		goto error_video_register;
	}

	vdev->fops = &msm_vid_fops;
	vdev->device_caps = V4L2_CAP_VIDEO_CAPTURE_MPLANE | V4L2_CAP_STREAMING
			  | V4L2_CAP_READWRITE | V4L2_CAP_IO_MC;
	vdev->ioctl_ops = &msm_vid_ioctl_ops;
	vdev->release = msm_video_release;
	vdev->v4l2_dev = v4l2_dev;
	vdev->vfl_dir = VFL_DIR_RX;
	vdev->queue = &video->vb2_q;
	vdev->lock = &video->lock;
	strscpy(vdev->name, name, sizeof(vdev->name));

	ret = video_register_device(vdev, VFL_TYPE_VIDEO, -1);
	if (ret < 0) {
		dev_err(v4l2_dev->dev, "Failed to register video device: %d\n",
			ret);
		goto error_video_register;
	}

	video_set_drvdata(vdev, video);
	atomic_inc(&video->camss->ref_count);

	return 0;

error_video_register:
	media_entity_cleanup(&vdev->entity);
	mutex_destroy(&video->lock);
error_vb2_init:
	mutex_destroy(&video->q_lock);

	return ret;
}

void msm_video_unregister(struct camss_video *video)
{
	atomic_inc(&video->camss->ref_count);
	vb2_video_unregister_device(&video->vdev);
	atomic_dec(&video->camss->ref_count);
}<|MERGE_RESOLUTION|>--- conflicted
+++ resolved
@@ -1028,10 +1028,7 @@
 		break;
 	case CAMSS_845:
 	case CAMSS_8250:
-<<<<<<< HEAD
-=======
 	case CAMSS_8280XP:
->>>>>>> 0c383648
 		video->formats = formats_rdi_845;
 		video->nformats = ARRAY_SIZE(formats_rdi_845);
 		break;
