--- conflicted
+++ resolved
@@ -427,7 +427,6 @@
 	return 0;
 }
 
-<<<<<<< HEAD
 #ifdef CONFIG_OF
 static struct max8925_power_pdata *
 max8925_power_dt_init(struct platform_device *pdev)
@@ -476,10 +475,7 @@
 }
 #endif
 
-static __devinit int max8925_power_probe(struct platform_device *pdev)
-=======
 static int max8925_power_probe(struct platform_device *pdev)
->>>>>>> 1ebaf4f4
 {
 	struct max8925_chip *chip = dev_get_drvdata(pdev->dev.parent);
 	struct max8925_power_pdata *pdata = NULL;
