/* SPDX-License-Identifier: GPL-2.0 */
/* Copyright(c) 2019 Intel Corporation. All rights rsvd. */
#ifndef _IDXD_H_
#define _IDXD_H_

#include <linux/sbitmap.h>
#include <linux/dmaengine.h>
#include <linux/percpu-rwsem.h>
#include <linux/wait.h>
#include <linux/cdev.h>
#include <linux/idr.h>
#include <linux/pci.h>
#include <linux/bitmap.h>
#include <linux/perf_event.h>
#include <linux/iommu.h>
#include <linux/crypto.h>
#include <uapi/linux/idxd.h>
#include "registers.h"

#define IDXD_DRIVER_VERSION	"1.00"

extern struct kmem_cache *idxd_desc_pool;
extern bool tc_override;

struct idxd_wq;
struct idxd_dev;

enum idxd_dev_type {
	IDXD_DEV_NONE = -1,
	IDXD_DEV_DSA = 0,
	IDXD_DEV_IAX,
	IDXD_DEV_WQ,
	IDXD_DEV_GROUP,
	IDXD_DEV_ENGINE,
	IDXD_DEV_CDEV,
	IDXD_DEV_CDEV_FILE,
	IDXD_DEV_MAX_TYPE,
};

struct idxd_dev {
	struct device conf_dev;
	enum idxd_dev_type type;
};

#define IDXD_REG_TIMEOUT	50
#define IDXD_DRAIN_TIMEOUT	5000

enum idxd_type {
	IDXD_TYPE_UNKNOWN = -1,
	IDXD_TYPE_DSA = 0,
	IDXD_TYPE_IAX,
	IDXD_TYPE_MAX,
};

#define IDXD_NAME_SIZE		128
#define IDXD_PMU_EVENT_MAX	64

#define IDXD_ENQCMDS_RETRIES		32
#define IDXD_ENQCMDS_MAX_RETRIES	64

enum idxd_complete_type {
	IDXD_COMPLETE_NORMAL = 0,
	IDXD_COMPLETE_ABORT,
	IDXD_COMPLETE_DEV_FAIL,
};

struct idxd_desc;

struct idxd_device_driver {
	const char *name;
	enum idxd_dev_type *type;
	int (*probe)(struct idxd_dev *idxd_dev);
	void (*remove)(struct idxd_dev *idxd_dev);
	void (*desc_complete)(struct idxd_desc *desc,
			      enum idxd_complete_type comp_type,
			      bool free_desc,
			      void *ctx, u32 *status);
	struct device_driver drv;
};

extern struct idxd_device_driver dsa_drv;
extern struct idxd_device_driver idxd_drv;
extern struct idxd_device_driver idxd_dmaengine_drv;
extern struct idxd_device_driver idxd_user_drv;

#define INVALID_INT_HANDLE	-1
struct idxd_irq_entry {
	int id;
	int vector;
	struct llist_head pending_llist;
	struct list_head work_list;
	/*
	 * Lock to protect access between irq thread process descriptor
	 * and irq thread processing error descriptor.
	 */
	spinlock_t list_lock;
	int int_handle;
	ioasid_t pasid;
};

struct idxd_group {
	struct idxd_dev idxd_dev;
	struct idxd_device *idxd;
	struct grpcfg grpcfg;
	int id;
	int num_engines;
	int num_wqs;
	bool use_rdbuf_limit;
	u8 rdbufs_allowed;
	u8 rdbufs_reserved;
	int tc_a;
	int tc_b;
	int desc_progress_limit;
	int batch_progress_limit;
};

struct idxd_pmu {
	struct idxd_device *idxd;

	struct perf_event *event_list[IDXD_PMU_EVENT_MAX];
	int n_events;

	DECLARE_BITMAP(used_mask, IDXD_PMU_EVENT_MAX);

	struct pmu pmu;
	char name[IDXD_NAME_SIZE];
	int cpu;

	int n_counters;
	int counter_width;
	int n_event_categories;

	bool per_counter_caps_supported;
	unsigned long supported_event_categories;

	unsigned long supported_filters;
	int n_filters;

	struct hlist_node cpuhp_node;
};

#define IDXD_MAX_PRIORITY	0xf

enum {
	COUNTER_FAULTS = 0,
	COUNTER_FAULT_FAILS,
	COUNTER_MAX
};

enum idxd_wq_state {
	IDXD_WQ_DISABLED = 0,
	IDXD_WQ_ENABLED,
};

enum idxd_wq_flag {
	WQ_FLAG_DEDICATED = 0,
	WQ_FLAG_BLOCK_ON_FAULT,
	WQ_FLAG_ATS_DISABLE,
	WQ_FLAG_PRS_DISABLE,
};

enum idxd_wq_type {
	IDXD_WQT_NONE = 0,
	IDXD_WQT_KERNEL,
	IDXD_WQT_USER,
};

struct idxd_cdev {
	struct idxd_wq *wq;
	struct cdev cdev;
	struct idxd_dev idxd_dev;
	int minor;
};

#define DRIVER_NAME_SIZE		128

#define IDXD_ALLOCATED_BATCH_SIZE	128U
#define WQ_NAME_SIZE   1024
#define WQ_TYPE_SIZE   10

#define WQ_DEFAULT_QUEUE_DEPTH		16
#define WQ_DEFAULT_MAX_XFER		SZ_2M
#define WQ_DEFAULT_MAX_BATCH		32

enum idxd_op_type {
	IDXD_OP_BLOCK = 0,
	IDXD_OP_NONBLOCK = 1,
};

struct idxd_dma_chan {
	struct dma_chan chan;
	struct idxd_wq *wq;
};

struct idxd_wq {
	void __iomem *portal;
	u32 portal_offset;
	unsigned int enqcmds_retries;
	struct percpu_ref wq_active;
	struct completion wq_dead;
	struct completion wq_resurrect;
	struct idxd_dev idxd_dev;
	struct idxd_cdev *idxd_cdev;
	struct wait_queue_head err_queue;
	struct workqueue_struct *wq;
	struct idxd_device *idxd;
	int id;
	struct idxd_irq_entry ie;
	enum idxd_wq_type type;
	struct idxd_group *group;
	int client_count;
	struct mutex wq_lock;	/* mutex for workqueue */
	u32 size;
	u32 threshold;
	u32 priority;
	enum idxd_wq_state state;
	unsigned long flags;
	union wqcfg *wqcfg;
	unsigned long *opcap_bmap;

	struct dsa_hw_desc **hw_descs;
	int num_descs;
	union {
		struct dsa_completion_record *compls;
		struct iax_completion_record *iax_compls;
	};
	dma_addr_t compls_addr;
	int compls_size;
	struct idxd_desc **descs;
	struct sbitmap_queue sbq;
	struct idxd_dma_chan *idxd_chan;
	char name[WQ_NAME_SIZE + 1];
	u64 max_xfer_bytes;
	u32 max_batch_size;

	/* Lock to protect upasid_xa access. */
	struct mutex uc_lock;
	struct xarray upasid_xa;

	char driver_name[DRIVER_NAME_SIZE + 1];
};

struct idxd_engine {
	struct idxd_dev idxd_dev;
	int id;
	struct idxd_group *group;
	struct idxd_device *idxd;
};

/* shadow registers */
struct idxd_hw {
	u32 version;
	union gen_cap_reg gen_cap;
	union wq_cap_reg wq_cap;
	union group_cap_reg group_cap;
	union engine_cap_reg engine_cap;
	struct opcap opcap;
	u32 cmd_cap;
	union iaa_cap_reg iaa_cap;
};

enum idxd_device_state {
	IDXD_DEV_HALTED = -1,
	IDXD_DEV_DISABLED = 0,
	IDXD_DEV_ENABLED,
};

enum idxd_device_flag {
	IDXD_FLAG_CONFIGURABLE = 0,
	IDXD_FLAG_CMD_RUNNING,
	IDXD_FLAG_PASID_ENABLED,
	IDXD_FLAG_USER_PASID_ENABLED,
};

struct idxd_dma_dev {
	struct idxd_device *idxd;
	struct dma_device dma;
};

typedef int (*load_device_defaults_fn_t) (struct idxd_device *idxd);

struct idxd_driver_data {
	const char *name_prefix;
	enum idxd_type type;
	const struct device_type *dev_type;
	int compl_size;
	int align;
	int evl_cr_off;
	int cr_status_off;
	int cr_result_off;
<<<<<<< HEAD
=======
	bool user_submission_safe;
>>>>>>> 0c383648
	load_device_defaults_fn_t load_device_defaults;
};

struct idxd_evl {
	/* Lock to protect event log access. */
	struct mutex lock;
	void *log;
	dma_addr_t dma;
	/* Total size of event log = number of entries * entry size. */
	unsigned int log_size;
	/* The number of entries in the event log. */
	u16 size;
	unsigned long *bmap;
	bool batch_fail[IDXD_MAX_BATCH_IDENT];
};

struct idxd_evl_fault {
	struct work_struct work;
	struct idxd_wq *wq;
	u8 status;

	/* make this last member always */
	struct __evl_entry entry[];
};

struct idxd_device {
	struct idxd_dev idxd_dev;
	struct idxd_driver_data *data;
	struct list_head list;
	struct idxd_hw hw;
	enum idxd_device_state state;
	unsigned long flags;
	int id;
	int major;
	u32 cmd_status;
	struct idxd_irq_entry ie;	/* misc irq, msix 0 */

	struct pci_dev *pdev;
	void __iomem *reg_base;

	spinlock_t dev_lock;	/* spinlock for device */
	spinlock_t cmd_lock;	/* spinlock for device commands */
	struct completion *cmd_done;
	struct idxd_group **groups;
	struct idxd_wq **wqs;
	struct idxd_engine **engines;

	struct iommu_sva *sva;
	unsigned int pasid;

	int num_groups;
	int irq_cnt;
	bool request_int_handles;

	u32 msix_perm_offset;
	u32 wqcfg_offset;
	u32 grpcfg_offset;
	u32 perfmon_offset;

	u64 max_xfer_bytes;
	u32 max_batch_size;
	int max_groups;
	int max_engines;
	int max_rdbufs;
	int max_wqs;
	int max_wq_size;
	int rdbuf_limit;
	int nr_rdbufs;		/* non-reserved read buffers */
	unsigned int wqcfg_size;
	unsigned long *wq_enable_map;

	union sw_err_reg sw_err;
	wait_queue_head_t cmd_waitq;

	struct idxd_dma_dev *idxd_dma;
	struct workqueue_struct *wq;
	struct work_struct work;

	struct idxd_pmu *idxd_pmu;

	unsigned long *opcap_bmap;
	struct idxd_evl *evl;
	struct kmem_cache *evl_cache;

	struct dentry *dbgfs_dir;
	struct dentry *dbgfs_evl_file;

	bool user_submission_safe;
};

static inline unsigned int evl_ent_size(struct idxd_device *idxd)
{
	return idxd->hw.gen_cap.evl_support ?
	       (32 * (1 << idxd->hw.gen_cap.evl_support)) : 0;
}

static inline unsigned int evl_size(struct idxd_device *idxd)
{
	return idxd->evl->size * evl_ent_size(idxd);
}

struct crypto_ctx {
	struct acomp_req *req;
	struct crypto_tfm *tfm;
	dma_addr_t src_addr;
	dma_addr_t dst_addr;
	bool compress;
};

/* IDXD software descriptor */
struct idxd_desc {
	union {
		struct dsa_hw_desc *hw;
		struct iax_hw_desc *iax_hw;
	};
	dma_addr_t desc_dma;
	union {
		struct dsa_completion_record *completion;
		struct iax_completion_record *iax_completion;
	};
	dma_addr_t compl_dma;
	union {
		struct dma_async_tx_descriptor txd;
		struct crypto_ctx crypto;
	};
	struct llist_node llnode;
	struct list_head list;
	int id;
	int cpu;
	struct idxd_wq *wq;
};

/*
 * This is software defined error for the completion status. We overload the error code
 * that will never appear in completion status and only SWERR register.
 */
enum idxd_completion_status {
	IDXD_COMP_DESC_ABORT = 0xff,
};

#define idxd_confdev(idxd) &idxd->idxd_dev.conf_dev
#define wq_confdev(wq) &wq->idxd_dev.conf_dev
#define engine_confdev(engine) &engine->idxd_dev.conf_dev
#define group_confdev(group) &group->idxd_dev.conf_dev
#define cdev_dev(cdev) &cdev->idxd_dev.conf_dev
#define user_ctx_dev(ctx) (&(ctx)->idxd_dev.conf_dev)

#define confdev_to_idxd_dev(dev) container_of(dev, struct idxd_dev, conf_dev)
#define idxd_dev_to_idxd(idxd_dev) container_of(idxd_dev, struct idxd_device, idxd_dev)
#define idxd_dev_to_wq(idxd_dev) container_of(idxd_dev, struct idxd_wq, idxd_dev)

static inline struct idxd_device_driver *wq_to_idxd_drv(struct idxd_wq *wq)
{
	struct device *dev = wq_confdev(wq);
	struct idxd_device_driver *idxd_drv =
		container_of(dev->driver, struct idxd_device_driver, drv);

	return idxd_drv;
}

static inline struct idxd_device *confdev_to_idxd(struct device *dev)
{
	struct idxd_dev *idxd_dev = confdev_to_idxd_dev(dev);

	return idxd_dev_to_idxd(idxd_dev);
}

static inline struct idxd_wq *confdev_to_wq(struct device *dev)
{
	struct idxd_dev *idxd_dev = confdev_to_idxd_dev(dev);

	return idxd_dev_to_wq(idxd_dev);
}

static inline struct idxd_engine *confdev_to_engine(struct device *dev)
{
	struct idxd_dev *idxd_dev = confdev_to_idxd_dev(dev);

	return container_of(idxd_dev, struct idxd_engine, idxd_dev);
}

static inline struct idxd_group *confdev_to_group(struct device *dev)
{
	struct idxd_dev *idxd_dev = confdev_to_idxd_dev(dev);

	return container_of(idxd_dev, struct idxd_group, idxd_dev);
}

static inline struct idxd_cdev *dev_to_cdev(struct device *dev)
{
	struct idxd_dev *idxd_dev = confdev_to_idxd_dev(dev);

	return container_of(idxd_dev, struct idxd_cdev, idxd_dev);
}

static inline void idxd_dev_set_type(struct idxd_dev *idev, int type)
{
	if (type >= IDXD_DEV_MAX_TYPE) {
		idev->type = IDXD_DEV_NONE;
		return;
	}

	idev->type = type;
}

static inline struct idxd_irq_entry *idxd_get_ie(struct idxd_device *idxd, int idx)
{
	return (idx == 0) ? &idxd->ie : &idxd->wqs[idx - 1]->ie;
}

static inline struct idxd_wq *ie_to_wq(struct idxd_irq_entry *ie)
{
	return container_of(ie, struct idxd_wq, ie);
}

static inline struct idxd_device *ie_to_idxd(struct idxd_irq_entry *ie)
{
	return container_of(ie, struct idxd_device, ie);
}

static inline void idxd_set_user_intr(struct idxd_device *idxd, bool enable)
{
	union gencfg_reg reg;

	reg.bits = ioread32(idxd->reg_base + IDXD_GENCFG_OFFSET);
	reg.user_int_en = enable;
	iowrite32(reg.bits, idxd->reg_base + IDXD_GENCFG_OFFSET);
}

extern const struct bus_type dsa_bus_type;

extern bool support_enqcmd;
extern struct ida idxd_ida;
extern const struct device_type dsa_device_type;
extern const struct device_type iax_device_type;
extern const struct device_type idxd_wq_device_type;
extern const struct device_type idxd_engine_device_type;
extern const struct device_type idxd_group_device_type;

static inline bool is_dsa_dev(struct idxd_dev *idxd_dev)
{
	return idxd_dev->type == IDXD_DEV_DSA;
}

static inline bool is_iax_dev(struct idxd_dev *idxd_dev)
{
	return idxd_dev->type == IDXD_DEV_IAX;
}

static inline bool is_idxd_dev(struct idxd_dev *idxd_dev)
{
	return is_dsa_dev(idxd_dev) || is_iax_dev(idxd_dev);
}

static inline bool is_idxd_wq_dev(struct idxd_dev *idxd_dev)
{
	return idxd_dev->type == IDXD_DEV_WQ;
}

static inline bool is_idxd_wq_dmaengine(struct idxd_wq *wq)
{
	if (wq->type == IDXD_WQT_KERNEL && strcmp(wq->name, "dmaengine") == 0)
		return true;
	return false;
}

static inline bool is_idxd_wq_user(struct idxd_wq *wq)
{
	return wq->type == IDXD_WQT_USER;
}

static inline bool is_idxd_wq_kernel(struct idxd_wq *wq)
{
	return wq->type == IDXD_WQT_KERNEL;
}

static inline bool wq_dedicated(struct idxd_wq *wq)
{
	return test_bit(WQ_FLAG_DEDICATED, &wq->flags);
}

static inline bool wq_shared(struct idxd_wq *wq)
{
	return !test_bit(WQ_FLAG_DEDICATED, &wq->flags);
}

static inline bool device_pasid_enabled(struct idxd_device *idxd)
{
	return test_bit(IDXD_FLAG_PASID_ENABLED, &idxd->flags);
}

static inline bool device_user_pasid_enabled(struct idxd_device *idxd)
{
	return test_bit(IDXD_FLAG_USER_PASID_ENABLED, &idxd->flags);
}

static inline bool wq_pasid_enabled(struct idxd_wq *wq)
{
	return (is_idxd_wq_kernel(wq) && device_pasid_enabled(wq->idxd)) ||
	       (is_idxd_wq_user(wq) && device_user_pasid_enabled(wq->idxd));
}

static inline bool wq_shared_supported(struct idxd_wq *wq)
{
	return (support_enqcmd && wq_pasid_enabled(wq));
}

enum idxd_portal_prot {
	IDXD_PORTAL_UNLIMITED = 0,
	IDXD_PORTAL_LIMITED,
};

enum idxd_interrupt_type {
	IDXD_IRQ_MSIX = 0,
	IDXD_IRQ_IMS,
};

static inline int idxd_get_wq_portal_offset(enum idxd_portal_prot prot)
{
	return prot * 0x1000;
}

static inline int idxd_get_wq_portal_full_offset(int wq_id,
						 enum idxd_portal_prot prot)
{
	return ((wq_id * 4) << PAGE_SHIFT) + idxd_get_wq_portal_offset(prot);
}

#define IDXD_PORTAL_MASK	(PAGE_SIZE - 1)

/*
 * Even though this function can be accessed by multiple threads, it is safe to use.
 * At worst the address gets used more than once before it gets incremented. We don't
 * hit a threshold until iops becomes many million times a second. So the occasional
 * reuse of the same address is tolerable compare to using an atomic variable. This is
 * safe on a system that has atomic load/store for 32bit integers. Given that this is an
 * Intel iEP device, that should not be a problem.
 */
static inline void __iomem *idxd_wq_portal_addr(struct idxd_wq *wq)
{
	int ofs = wq->portal_offset;

	wq->portal_offset = (ofs + sizeof(struct dsa_raw_desc)) & IDXD_PORTAL_MASK;
	return wq->portal + ofs;
}

static inline void idxd_wq_get(struct idxd_wq *wq)
{
	wq->client_count++;
}

static inline void idxd_wq_put(struct idxd_wq *wq)
{
	wq->client_count--;
}

static inline int idxd_wq_refcount(struct idxd_wq *wq)
{
	return wq->client_count;
};

static inline void idxd_wq_set_private(struct idxd_wq *wq, void *private)
{
	dev_set_drvdata(wq_confdev(wq), private);
}

static inline void *idxd_wq_get_private(struct idxd_wq *wq)
{
	return dev_get_drvdata(wq_confdev(wq));
}

/*
 * Intel IAA does not support batch processing.
 * The max batch size of device, max batch size of wq and
 * max batch shift of wqcfg should be always 0 on IAA.
 */
static inline void idxd_set_max_batch_size(int idxd_type, struct idxd_device *idxd,
					   u32 max_batch_size)
{
	if (idxd_type == IDXD_TYPE_IAX)
		idxd->max_batch_size = 0;
	else
		idxd->max_batch_size = max_batch_size;
}

static inline void idxd_wq_set_max_batch_size(int idxd_type, struct idxd_wq *wq,
					      u32 max_batch_size)
{
	if (idxd_type == IDXD_TYPE_IAX)
		wq->max_batch_size = 0;
	else
		wq->max_batch_size = max_batch_size;
}

static inline void idxd_wqcfg_set_max_batch_shift(int idxd_type, union wqcfg *wqcfg,
						  u32 max_batch_shift)
{
	if (idxd_type == IDXD_TYPE_IAX)
		wqcfg->max_batch_shift = 0;
	else
		wqcfg->max_batch_shift = max_batch_shift;
}

static inline int idxd_wq_driver_name_match(struct idxd_wq *wq, struct device *dev)
{
	return (strncmp(wq->driver_name, dev->driver->name, strlen(dev->driver->name)) == 0);
}

#define MODULE_ALIAS_IDXD_DEVICE(type) MODULE_ALIAS("idxd:t" __stringify(type) "*")
#define IDXD_DEVICES_MODALIAS_FMT "idxd:t%d"

int __must_check __idxd_driver_register(struct idxd_device_driver *idxd_drv,
					struct module *module, const char *mod_name);
#define idxd_driver_register(driver) \
	__idxd_driver_register(driver, THIS_MODULE, KBUILD_MODNAME)

void idxd_driver_unregister(struct idxd_device_driver *idxd_drv);

#define module_idxd_driver(__idxd_driver) \
	module_driver(__idxd_driver, idxd_driver_register, idxd_driver_unregister)

void idxd_free_desc(struct idxd_wq *wq, struct idxd_desc *desc);
void idxd_dma_complete_txd(struct idxd_desc *desc,
			   enum idxd_complete_type comp_type,
			   bool free_desc, void *ctx, u32 *status);

static inline void idxd_desc_complete(struct idxd_desc *desc,
				      enum idxd_complete_type comp_type,
				      bool free_desc)
{
	struct idxd_device_driver *drv;
	u32 status;

	drv = wq_to_idxd_drv(desc->wq);
	if (drv->desc_complete)
		drv->desc_complete(desc, comp_type, free_desc,
				   &desc->txd, &status);
}

int idxd_register_bus_type(void);
void idxd_unregister_bus_type(void);
int idxd_register_devices(struct idxd_device *idxd);
void idxd_unregister_devices(struct idxd_device *idxd);
void idxd_wqs_quiesce(struct idxd_device *idxd);
bool idxd_queue_int_handle_resubmit(struct idxd_desc *desc);
void multi_u64_to_bmap(unsigned long *bmap, u64 *val, int count);
int idxd_load_iaa_device_defaults(struct idxd_device *idxd);

/* device interrupt control */
irqreturn_t idxd_misc_thread(int vec, void *data);
irqreturn_t idxd_wq_thread(int irq, void *data);
void idxd_mask_error_interrupts(struct idxd_device *idxd);
void idxd_unmask_error_interrupts(struct idxd_device *idxd);

/* device control */
int idxd_device_drv_probe(struct idxd_dev *idxd_dev);
void idxd_device_drv_remove(struct idxd_dev *idxd_dev);
int idxd_drv_enable_wq(struct idxd_wq *wq);
void idxd_drv_disable_wq(struct idxd_wq *wq);
int idxd_device_init_reset(struct idxd_device *idxd);
int idxd_device_enable(struct idxd_device *idxd);
int idxd_device_disable(struct idxd_device *idxd);
void idxd_device_reset(struct idxd_device *idxd);
void idxd_device_clear_state(struct idxd_device *idxd);
int idxd_device_config(struct idxd_device *idxd);
void idxd_device_drain_pasid(struct idxd_device *idxd, int pasid);
int idxd_device_load_config(struct idxd_device *idxd);
int idxd_device_request_int_handle(struct idxd_device *idxd, int idx, int *handle,
				   enum idxd_interrupt_type irq_type);
int idxd_device_release_int_handle(struct idxd_device *idxd, int handle,
				   enum idxd_interrupt_type irq_type);

/* work queue control */
void idxd_wqs_unmap_portal(struct idxd_device *idxd);
int idxd_wq_alloc_resources(struct idxd_wq *wq);
void idxd_wq_free_resources(struct idxd_wq *wq);
int idxd_wq_enable(struct idxd_wq *wq);
int idxd_wq_disable(struct idxd_wq *wq, bool reset_config);
void idxd_wq_drain(struct idxd_wq *wq);
void idxd_wq_reset(struct idxd_wq *wq);
int idxd_wq_map_portal(struct idxd_wq *wq);
void idxd_wq_unmap_portal(struct idxd_wq *wq);
int idxd_wq_set_pasid(struct idxd_wq *wq, int pasid);
int idxd_wq_disable_pasid(struct idxd_wq *wq);
void __idxd_wq_quiesce(struct idxd_wq *wq);
void idxd_wq_quiesce(struct idxd_wq *wq);
int idxd_wq_init_percpu_ref(struct idxd_wq *wq);
void idxd_wq_free_irq(struct idxd_wq *wq);
int idxd_wq_request_irq(struct idxd_wq *wq);

/* submission */
int idxd_submit_desc(struct idxd_wq *wq, struct idxd_desc *desc);
struct idxd_desc *idxd_alloc_desc(struct idxd_wq *wq, enum idxd_op_type optype);
int idxd_enqcmds(struct idxd_wq *wq, void __iomem *portal, const void *desc);

/* dmaengine */
int idxd_register_dma_device(struct idxd_device *idxd);
void idxd_unregister_dma_device(struct idxd_device *idxd);

/* cdev */
int idxd_cdev_register(void);
void idxd_cdev_remove(void);
int idxd_cdev_get_major(struct idxd_device *idxd);
int idxd_wq_add_cdev(struct idxd_wq *wq);
void idxd_wq_del_cdev(struct idxd_wq *wq);
int idxd_copy_cr(struct idxd_wq *wq, ioasid_t pasid, unsigned long addr,
		 void *buf, int len);
void idxd_user_counter_increment(struct idxd_wq *wq, u32 pasid, int index);

/* perfmon */
#if IS_ENABLED(CONFIG_INTEL_IDXD_PERFMON)
int perfmon_pmu_init(struct idxd_device *idxd);
void perfmon_pmu_remove(struct idxd_device *idxd);
void perfmon_counter_overflow(struct idxd_device *idxd);
void perfmon_init(void);
void perfmon_exit(void);
#else
static inline int perfmon_pmu_init(struct idxd_device *idxd) { return 0; }
static inline void perfmon_pmu_remove(struct idxd_device *idxd) {}
static inline void perfmon_counter_overflow(struct idxd_device *idxd) {}
static inline void perfmon_init(void) {}
static inline void perfmon_exit(void) {}
#endif

/* debugfs */
int idxd_device_init_debugfs(struct idxd_device *idxd);
void idxd_device_remove_debugfs(struct idxd_device *idxd);
int idxd_init_debugfs(void);
void idxd_remove_debugfs(void);

#endif<|MERGE_RESOLUTION|>--- conflicted
+++ resolved
@@ -288,10 +288,7 @@
 	int evl_cr_off;
 	int cr_status_off;
 	int cr_result_off;
-<<<<<<< HEAD
-=======
 	bool user_submission_safe;
->>>>>>> 0c383648
 	load_device_defaults_fn_t load_device_defaults;
 };
 
