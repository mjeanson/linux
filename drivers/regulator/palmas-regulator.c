--- conflicted
+++ resolved
@@ -1008,13 +1008,9 @@
 			reg_init = pdata->reg_init[id];
 			ret = palmas_smps_init(palmas, id, reg_init);
 			if (ret)
-<<<<<<< HEAD
-				goto err_unregister_regulator;
+				return ret;
 		} else {
 			reg_init = NULL;
-=======
-				return ret;
->>>>>>> 0cdfcc0f
 		}
 
 		/* Register the regulators */
